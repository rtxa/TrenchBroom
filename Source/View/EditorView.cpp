/*
 Copyright (C) 2010-2012 Kristian Duske

 This file is part of TrenchBroom.

 TrenchBroom is free software: you can redistribute it and/or modify
 it under the terms of the GNU General Public License as published by
 the Free Software Foundation, either version 3 of the License, or
 (at your option) any later version.

 TrenchBroom is distributed in the hope that it will be useful,
 but WITHOUT ANY WARRANTY; without even the implied warranty of
 MERCHANTABILITY or FITNESS FOR A PARTICULAR PURPOSE.  See the
 GNU General Public License for more details.

 You should have received a copy of the GNU General Public License
 along with TrenchBroom.  If not, see <http://www.gnu.org/licenses/>.
 */

#include "EditorView.h"

#include "Controller/AddObjectsCommand.h"
#include "Controller/CameraEvent.h"
#include "Controller/Command.h"
#include "Controller/ChangeEditStateCommand.h"
#include "Controller/EntityPropertyCommand.h"
#include "Controller/FlipObjectsCommand.h"
#include "Controller/InputController.h"
#include "Controller/MoveObjectsCommand.h"
#include "Controller/MoveTexturesCommand.h"
#include "Controller/MoveVerticesTool.h"
#include "Controller/ObjectsCommand.h"
#include "Controller/RemoveObjectsCommand.h"
#include "Controller/RotateObjects90Command.h"
#include "Controller/RotateTexturesCommand.h"
#include "Controller/SetFaceAttributesCommand.h"
#include "Controller/SnapVerticesCommand.h"
#include "IO/ByteBuffer.h"
#include "IO/CreateBrushFromFacesStrategy.h"
#include "IO/CreateBrushFromGeometryStrategy.h"
#include "IO/MapParser.h"
#include "IO/MapWriter.h"
#include "Model/Brush.h"
#include "Model/Entity.h"
#include "Model/EntityDefinition.h"
#include "Model/EntityDefinitionManager.h"
#include "Model/Face.h"
#include "Model/Filter.h"
#include "Model/BrushGeometrySerializer.h"
#include "Model/Map.h"
#include "Model/MapDocument.h"
#include "Model/MapObject.h"
#include "Model/PointFile.h"
#include "Model/TextureManager.h"
#include "Renderer/Camera.h"
#include "Renderer/EntityModelRendererManager.h"
#include "Renderer/MapRenderer.h"
#include "Renderer/SharedResources.h"
#include "Renderer/TextureRendererManager.h"
#include "Utility/CommandProcessor.h"
#include "Utility/Console.h"
#include "Utility/Grid.h"
#include "Utility/List.h"
#include "Utility/Preferences.h"
#include "View/AbstractApp.h"
#include "View/CameraAnimation.h"
#include "View/CommandIds.h"
#include "View/EditorFrame.h"
#include "View/EntityInspector.h"
#include "View/FaceInspector.h"
#include "View/FlashSelectionAnimation.h"
#include "View/Inspector.h"
#include "View/MapGLCanvas.h"
#include "View/MapPropertiesDialog.h"
#include "View/ViewOptions.h"

#include <wx/clipbrd.h>
#include <wx/dataobj.h>

namespace TrenchBroom {
    namespace View {
        BEGIN_EVENT_TABLE(EditorView, wxView)
        EVT_CAMERA_MOVE(EditorView::OnCameraMove)
        EVT_CAMERA_LOOK(EditorView::OnCameraLook)
        EVT_CAMERA_ORBIT(EditorView::OnCameraOrbit)
        EVT_CAMERA_SET(EditorView::OnCameraSet)

        EVT_MENU(wxID_NEW, EditorView::OnFileNew)
        EVT_MENU(wxID_OPEN, EditorView::OnFileOpen)
        EVT_MENU(wxID_SAVE, EditorView::OnFileSave)
        EVT_MENU(wxID_SAVEAS, EditorView::OnFileSaveAs)
        EVT_MENU(CommandIds::Menu::FileLoadPointFile, EditorView::OnFileLoadPointFile)
        EVT_MENU(CommandIds::Menu::FileUnloadPointFile, EditorView::OnFileUnloadPointFile)
        EVT_MENU(wxID_CLOSE, EditorView::OnFileClose)

        EVT_MENU(wxID_UNDO, EditorView::OnUndo)
        EVT_MENU(wxID_REDO, EditorView::OnRedo)

        EVT_MENU(wxID_CUT, EditorView::OnEditCut)
        EVT_MENU(wxID_COPY, EditorView::OnEditCopy)
        EVT_MENU(wxID_PASTE, EditorView::OnEditPaste)
        EVT_MENU(CommandIds::Menu::EditPasteAtOriginalPosition, EditorView::OnEditPasteAtOriginalPosition)
        EVT_MENU(wxID_DELETE, EditorView::OnEditDelete)

        EVT_MENU(CommandIds::Menu::EditSelectAll, EditorView::OnEditSelectAll)
        EVT_MENU(CommandIds::Menu::EditSelectSiblings, EditorView::OnEditSelectSiblings)
        EVT_MENU(CommandIds::Menu::EditSelectTouching, EditorView::OnEditSelectTouching)
        EVT_MENU(CommandIds::Menu::EditSelectNone, EditorView::OnEditSelectNone)

        EVT_MENU(CommandIds::Menu::EditHideSelected, EditorView::OnEditHideSelected)
        EVT_MENU(CommandIds::Menu::EditHideUnselected, EditorView::OnEditHideUnselected)
        EVT_MENU(CommandIds::Menu::EditUnhideAll, EditorView::OnEditUnhideAll)

        EVT_MENU(CommandIds::Menu::EditLockSelected, EditorView::OnEditLockSelected)
        EVT_MENU(CommandIds::Menu::EditLockUnselected, EditorView::OnEditLockUnselected)
        EVT_MENU(CommandIds::Menu::EditUnlockAll, EditorView::OnEditUnlockAll)

        EVT_MENU(CommandIds::Menu::EditToggleClipTool, EditorView::OnEditToggleClipTool)
        EVT_MENU(CommandIds::Menu::EditToggleClipSide, EditorView::OnEditToggleClipSide)
        EVT_MENU(CommandIds::Menu::EditPerformClip, EditorView::OnEditPerformClip)
        EVT_MENU(CommandIds::Menu::EditToggleVertexTool, EditorView::OnEditToggleVertexTool)
        EVT_MENU(CommandIds::Menu::EditToggleRotateObjectsTool, EditorView::OnEditToggleRotateObjectsTool)

        EVT_MENU(CommandIds::Menu::EditMoveTexturesUp, EditorView::OnEditMoveTexturesUp)
        EVT_MENU(CommandIds::Menu::EditMoveTexturesRight, EditorView::OnEditMoveTexturesRight)
        EVT_MENU(CommandIds::Menu::EditMoveTexturesDown, EditorView::OnEditMoveTexturesDown)
        EVT_MENU(CommandIds::Menu::EditMoveTexturesLeft, EditorView::OnEditMoveTexturesLeft)
        EVT_MENU(CommandIds::Menu::EditRotateTexturesCW, EditorView::OnEditRotateTexturesCW)
        EVT_MENU(CommandIds::Menu::EditRotateTexturesCCW, EditorView::OnEditRotateTexturesCCW)

        EVT_MENU(CommandIds::Menu::EditMoveTexturesUpFine, EditorView::OnEditMoveTexturesUpFine)
        EVT_MENU(CommandIds::Menu::EditMoveTexturesRightFine, EditorView::OnEditMoveTexturesRightFine)
        EVT_MENU(CommandIds::Menu::EditMoveTexturesDownFine, EditorView::OnEditMoveTexturesDownFine)
        EVT_MENU(CommandIds::Menu::EditMoveTexturesLeftFine, EditorView::OnEditMoveTexturesLeftFine)
        EVT_MENU(CommandIds::Menu::EditRotateTexturesCWFine, EditorView::OnEditRotateTexturesCWFine)
        EVT_MENU(CommandIds::Menu::EditRotateTexturesCCWFine, EditorView::OnEditRotateTexturesCCWFine)

        EVT_MENU(CommandIds::Menu::EditMoveObjectsForward, EditorView::OnEditMoveObjectsForward)
        EVT_MENU(CommandIds::Menu::EditMoveObjectsRight, EditorView::OnEditMoveObjectsRight)
        EVT_MENU(CommandIds::Menu::EditMoveObjectsBackward, EditorView::OnEditMoveObjectsBackward)
        EVT_MENU(CommandIds::Menu::EditMoveObjectsLeft, EditorView::OnEditMoveObjectsLeft)
        EVT_MENU(CommandIds::Menu::EditMoveObjectsUp, EditorView::OnEditMoveObjectsUp)
        EVT_MENU(CommandIds::Menu::EditMoveObjectsDown, EditorView::OnEditMoveObjectsDown)
        EVT_MENU(CommandIds::Menu::EditRollObjectsCW, EditorView::OnEditRollObjectsCW)
        EVT_MENU(CommandIds::Menu::EditRollObjectsCCW, EditorView::OnEditRollObjectsCCW)
        EVT_MENU(CommandIds::Menu::EditPitchObjectsCW, EditorView::OnEditPitchObjectsCW)
        EVT_MENU(CommandIds::Menu::EditPitchObjectsCCW, EditorView::OnEditPitchObjectsCCW)
        EVT_MENU(CommandIds::Menu::EditYawObjectsCW, EditorView::OnEditYawObjectsCW)
        EVT_MENU(CommandIds::Menu::EditYawObjectsCCW, EditorView::OnEditYawObjectsCCW)
        EVT_MENU(CommandIds::Menu::EditFlipObjectsHorizontally, EditorView::OnEditFlipObjectsH)
        EVT_MENU(CommandIds::Menu::EditFlipObjectsVertically, EditorView::OnEditFlipObjectsV)
        EVT_MENU(CommandIds::Menu::EditDuplicateObjects, EditorView::OnEditDuplicateObjects)
        EVT_MENU(CommandIds::Menu::EditSnapVertices, EditorView::OnEditSnapVertices)
        EVT_MENU(CommandIds::Menu::EditCorrectVertices, EditorView::OnEditCorrectVertices)

        EVT_MENU(CommandIds::Menu::EditMoveVerticesForward, EditorView::OnEditMoveVerticesForward)
        EVT_MENU(CommandIds::Menu::EditMoveVerticesBackward, EditorView::OnEditMoveVerticesBackward)
        EVT_MENU(CommandIds::Menu::EditMoveVerticesLeft, EditorView::OnEditMoveVerticesLeft)
        EVT_MENU(CommandIds::Menu::EditMoveVerticesRight, EditorView::OnEditMoveVerticesRight)
        EVT_MENU(CommandIds::Menu::EditMoveVerticesUp, EditorView::OnEditMoveVerticesUp)
        EVT_MENU(CommandIds::Menu::EditMoveVerticesDown, EditorView::OnEditMoveVerticesDown)

        EVT_MENU(CommandIds::Menu::EditToggleTextureLock, EditorView::OnEditToggleTextureLock)
        EVT_MENU(CommandIds::Menu::EditShowMapProperties, EditorView::OnEditShowMapProperties)

        EVT_MENU(CommandIds::Menu::ViewToggleShowGrid, EditorView::OnViewToggleShowGrid)
        EVT_MENU(CommandIds::Menu::ViewToggleSnapToGrid, EditorView::OnViewToggleSnapToGrid)
        EVT_MENU(CommandIds::Menu::ViewIncGridSize, EditorView::OnViewIncGridSize)
        EVT_MENU(CommandIds::Menu::ViewDecGridSize, EditorView::OnViewDecGridSize)
        EVT_MENU_RANGE(CommandIds::Menu::ViewSetGridSize1, CommandIds::Menu::ViewSetGridSize256, EditorView::OnViewSetGridSize)

        EVT_MENU(CommandIds::Menu::ViewMoveCameraForward, EditorView::OnViewMoveCameraForward)
        EVT_MENU(CommandIds::Menu::ViewMoveCameraBackward, EditorView::OnViewMoveCameraBackward)
        EVT_MENU(CommandIds::Menu::ViewMoveCameraLeft, EditorView::OnViewMoveCameraLeft)
        EVT_MENU(CommandIds::Menu::ViewMoveCameraRight, EditorView::OnViewMoveCameraRight)
        EVT_MENU(CommandIds::Menu::ViewMoveCameraUp, EditorView::OnViewMoveCameraUp)
        EVT_MENU(CommandIds::Menu::ViewMoveCameraDown, EditorView::OnViewMoveCameraDown)
        EVT_MENU(CommandIds::Menu::ViewCenterCameraOnSelection, EditorView::OnViewCenterCameraOnSelection)
        EVT_MENU(CommandIds::Menu::ViewMoveCameraToNextPoint, EditorView::OnViewMoveCameraToNextPoint)
        EVT_MENU(CommandIds::Menu::ViewMoveCameraToPreviousPoint, EditorView::OnViewMoveCameraToPreviousPoint)

        EVT_UPDATE_UI(wxID_SAVE, EditorView::OnUpdateMenuItem)
        EVT_UPDATE_UI(wxID_UNDO, EditorView::OnUpdateMenuItem)
        EVT_UPDATE_UI(wxID_REDO, EditorView::OnUpdateMenuItem)
        EVT_UPDATE_UI(wxID_CUT, EditorView::OnUpdateMenuItem)
        EVT_UPDATE_UI(wxID_COPY, EditorView::OnUpdateMenuItem)
        EVT_UPDATE_UI(wxID_PASTE, EditorView::OnUpdateMenuItem)
        EVT_UPDATE_UI(wxID_DELETE, EditorView::OnUpdateMenuItem)
        EVT_UPDATE_UI_RANGE(CommandIds::Menu::Lowest, CommandIds::Menu::Highest, EditorView::OnUpdateMenuItem)

        EVT_MENU(CommandIds::CreateEntityPopupMenu::ReparentBrushes, EditorView::OnPopupReparentBrushes)
        EVT_UPDATE_UI(CommandIds::CreateEntityPopupMenu::ReparentBrushes, EditorView::OnPopupUpdateReparentBrushesMenuItem)
        EVT_MENU(CommandIds::CreateEntityPopupMenu::MoveBrushesToWorld, EditorView::OnPopupMoveBrushesToWorld)
        EVT_UPDATE_UI(CommandIds::CreateEntityPopupMenu::MoveBrushesToWorld, EditorView::OnPopupUpdateMoveBrushesToWorldMenuItem)
        EVT_MENU_RANGE(CommandIds::CreateEntityPopupMenu::LowestPointEntityItem, CommandIds::CreateEntityPopupMenu::HighestPointEntityItem, EditorView::OnPopupCreatePointEntity)
        EVT_UPDATE_UI_RANGE(CommandIds::CreateEntityPopupMenu::LowestPointEntityItem, CommandIds::CreateEntityPopupMenu::HighestPointEntityItem, EditorView::OnPopupUpdatePointMenuItem)

        EVT_MENU_RANGE(CommandIds::CreateEntityPopupMenu::LowestBrushEntityItem, CommandIds::CreateEntityPopupMenu::HighestBrushEntityItem, EditorView::OnPopupCreateBrushEntity)
        EVT_UPDATE_UI_RANGE(CommandIds::CreateEntityPopupMenu::LowestBrushEntityItem, CommandIds::CreateEntityPopupMenu::HighestBrushEntityItem, EditorView::OnPopupUpdateBrushMenuItem)

        END_EVENT_TABLE()

        IMPLEMENT_DYNAMIC_CLASS(EditorView, wxView)

        void EditorView::submit(wxCommand* command, bool store) {
            mapDocument().GetCommandProcessor()->Submit(command, store);
        }

        void EditorView::pasteObjects(const Model::EntityList& entities, const Model::BrushList& brushes, const Vec3f& delta, bool hasBrushGeometry) {
            assert(entities.empty() != brushes.empty());
            
            Model::EntityList selectEntities;
            Model::BrushList selectBrushes = brushes;
            
            Model::EntityList::const_iterator entityIt, entityEnd;
            for (entityIt = entities.begin(), entityEnd = entities.end(); entityIt != entityEnd; ++entityIt) {
                Model::Entity& entity = **entityIt;
                const Model::BrushList& entityBrushes = entity.brushes();
                if (!entityBrushes.empty())
                    selectBrushes.insert(selectBrushes.begin(), entityBrushes.begin(), entityBrushes.end());
                else
                    selectEntities.push_back(&entity);
            }
            
            Controller::AddObjectsCommand* addObjectsCommand = Controller::AddObjectsCommand::addObjects(mapDocument(), entities, brushes);
            Controller::ChangeEditStateCommand* changeEditStateCommand = Controller::ChangeEditStateCommand::replace(mapDocument(), selectEntities, selectBrushes);
            Controller::MoveObjectsCommand* moveObjectsCommand = delta.null() ? NULL : Controller::MoveObjectsCommand::moveObjects(mapDocument(), selectEntities, selectBrushes, delta, mapDocument().textureLock());
            
            wxCommandProcessor* commandProcessor = mapDocument().GetCommandProcessor();
            CommandProcessor::BeginGroup(commandProcessor, Controller::Command::makeObjectActionName(wxT("Paste"), selectEntities, selectBrushes));
            submit(addObjectsCommand);
            submit(changeEditStateCommand);
            if (moveObjectsCommand != NULL)
                submit(moveObjectsCommand);
            CommandProcessor::EndGroup(commandProcessor);
            
            StringStream message;
            message << "Pasted "    << selectEntities.size()    << (selectEntities.size() == 1 ? " entity " : " entities");
            message << " and "      << selectBrushes.size()     << (selectBrushes.size() == 1 ? " brush " : " brushes");
            mapDocument().console().info(message.str());
            
            if (!selectBrushes.empty() && !hasBrushGeometry)
                mapDocument().console().warn("Pasting objects from an external program may lead to loss of precision");
        }
        
        Vec3f EditorView::moveDelta(Direction direction, bool snapToGrid) {
            Vec3f moveDirection;
            switch (direction) {
                case DUp:
                    moveDirection = Vec3f::PosZ;
                    break;
                case DRight:
                    moveDirection = m_camera->right().firstAxis();
                    break;
                case DDown:
                    moveDirection = Vec3f::NegZ;
                    break;
                case DLeft:
                    moveDirection = (m_camera->right() * -1.0f).firstAxis();
                    break;
                case DForward:
                    moveDirection = m_camera->direction().firstAxis();
                    if (moveDirection.firstComponent() == Axis::AZ)
                        moveDirection = m_camera->direction().secondAxis();
                    break;
                case DBackward:
                    moveDirection = (m_camera->direction() * -1.0f).firstAxis();
                    if (moveDirection.firstComponent() == Axis::AZ)
                        moveDirection = (m_camera->direction() * -1.0f).secondAxis();
                    break;
            }

            float dist = snapToGrid ? static_cast<float>(mapDocument().grid().actualSize()) : 1.0f;
            return moveDirection * dist;
        }

        void EditorView::moveTextures(Direction direction, bool snapToGrid) {
            float distance = snapToGrid ? static_cast<float>(mapDocument().grid().actualSize()) : 1.0f;

            Model::EditStateManager& editStateManager = mapDocument().editStateManager();
            const Model::FaceList& faces = editStateManager.selectedFaces();
            wxString actionName = faces.size() == 1 ? wxT("Move Texture") : wxT("Move Textures");

            Controller::MoveTexturesCommand* command = Controller::MoveTexturesCommand::moveTextures(mapDocument(), actionName, camera().up(), camera().right(), direction, distance);
            submit(command);
        }

        void EditorView::rotateTextures(bool clockwise, bool snapToGrid) {
            float angle = snapToGrid ? mapDocument().grid().angle() : 1.0f;

            Model::EditStateManager& editStateManager = mapDocument().editStateManager();
            const Model::FaceList& faces = editStateManager.selectedFaces();

            Controller::RotateTexturesCommand* command = NULL;
            if (clockwise)
                command = Controller::RotateTexturesCommand::rotateClockwise(mapDocument(), faces, angle);
            else
                command = Controller::RotateTexturesCommand::rotateCounterClockwise(mapDocument(), faces, angle);
            submit(command);
        }

        void EditorView::moveObjects(Direction direction, bool snapToGrid) {
            Vec3f delta = moveDelta(direction, snapToGrid);

            Model::EditStateManager& editStateManager = mapDocument().editStateManager();
            const Model::EntityList& entities = editStateManager.selectedEntities();
            const Model::BrushList& brushes = editStateManager.selectedBrushes();

            Controller::MoveObjectsCommand* command = Controller::MoveObjectsCommand::moveObjects(mapDocument(), entities, brushes, delta, mapDocument().textureLock());
            submit(command);
        }

        void EditorView::rotateObjects(RotationAxis rotationAxis, bool clockwise) {
            Axis::Type absoluteAxis;
            switch (rotationAxis) {
                case ARoll:
                    absoluteAxis = m_camera->direction().firstComponent();
                    break;
                case APitch:
                    absoluteAxis = m_camera->right().firstComponent();
                    break;
                default:
                    absoluteAxis = Axis::AZ;
                    break;
            }

            Model::EditStateManager& editStateManager = mapDocument().editStateManager();
            const Model::EntityList& entities = editStateManager.selectedEntities();
            const Model::BrushList& brushes = editStateManager.selectedBrushes();
            assert(entities.size() + brushes.size() > 0);

            Vec3f center = mapDocument().grid().referencePoint(editStateManager.bounds());
            Controller::RotateObjects90Command* command = NULL;
            if (clockwise)
                command = Controller::RotateObjects90Command::rotateClockwise(mapDocument(), entities, brushes, absoluteAxis, center, mapDocument().textureLock());
            else
                command = Controller::RotateObjects90Command::rotateCounterClockwise(mapDocument(), entities, brushes, absoluteAxis, center, mapDocument().textureLock());
            submit(command);
        }

        void EditorView::flipObjects(bool horizontally) {
            Axis::Type axis = horizontally ? m_camera->right().firstComponent() : Axis::AZ;

            Model::EditStateManager& editStateManager = mapDocument().editStateManager();
            const Model::EntityList& entities = editStateManager.selectedEntities();
            const Model::BrushList& brushes = editStateManager.selectedBrushes();
            assert(entities.size() + brushes.size() > 0);

            Vec3f center = mapDocument().grid().referencePoint(editStateManager.bounds());
            Controller::FlipObjectsCommand* command = Controller::FlipObjectsCommand::flip(mapDocument(), entities, brushes, axis, center, mapDocument().textureLock());
            submit(command);
        }

        void EditorView::moveVertices(Direction direction, bool snapToGrid) {
            assert(inputController().moveVerticesToolActive());

            if (inputController().moveVerticesTool().hasSelection()) {
                Vec3f delta = moveDelta(direction, snapToGrid);
                inputController().moveVerticesTool().moveVertices(delta);
            }
        }

        void EditorView::removeObjects(const wxString& actionName) {
            Model::EditStateManager& editStateManager = mapDocument().editStateManager();
            const Model::EntityList entities = editStateManager.selectedEntities();
            const Model::BrushList brushes = editStateManager.selectedBrushes();

            Controller::ChangeEditStateCommand* changeEditStateCommand = Controller::ChangeEditStateCommand::deselectAll(mapDocument());
            Controller::RemoveObjectsCommand* deleteObjectsCommand = Controller::RemoveObjectsCommand::removeObjects(mapDocument(), entities, brushes);

            wxCommandProcessor* commandProcessor = mapDocument().GetCommandProcessor();
            CommandProcessor::BeginGroup(commandProcessor, actionName);
            commandProcessor->Submit(changeEditStateCommand);
            commandProcessor->Submit(deleteObjectsCommand);
            CommandProcessor::EndGroup(commandProcessor);
        }

        EditorView::EditorView() :
        wxView(),
        m_animationManager(new AnimationManager()),
        m_camera(NULL),
        m_renderer(NULL),
        m_filter(NULL),
        m_viewOptions(NULL),
        m_createEntityPopupMenu(NULL),
        m_createPointEntityMenu(NULL) {}

        EditorView::~EditorView() {
            m_animationManager->Delete();
            m_animationManager = NULL;
        }
        
        ViewOptions& EditorView::viewOptions() const {
            return *m_viewOptions;
        }

        Model::Filter& EditorView::filter() const {
            return *m_filter;
        }

        Model::MapDocument& EditorView::mapDocument() const {
            return *static_cast<Model::MapDocument*>(GetDocument());
        }

        Renderer::Camera& EditorView::camera() const {
            return *m_camera;
        }

        Renderer::MapRenderer& EditorView::renderer() const {
            return *m_renderer;
        }

        View::Inspector& EditorView::inspector() const {
            EditorFrame* frame = static_cast<EditorFrame*>(GetFrame());
            return frame->inspector();
        }

        Utility::Console& EditorView::console() const {
            return mapDocument().console();
        }

        Controller::InputController& EditorView::inputController() const {
            EditorFrame* frame = static_cast<EditorFrame*>(GetFrame());
            return frame->mapCanvas().inputController();
        }

        wxMenu* EditorView::createEntityPopupMenu() {
            if (m_createEntityPopupMenu == NULL) {
                Model::EntityDefinitionManager& definitionManager = mapDocument().definitionManager();
                Model::EntityDefinitionManager::EntityDefinitionGroups::const_iterator groupIt, groupEnd;
                Model::EntityDefinitionList::const_iterator defIt, defEnd;

                int id = 0;
                wxMenu* pointMenu = new wxMenu();
                pointMenu->SetEventHandler(this);

                Model::EntityDefinitionManager::EntityDefinitionGroups groups = definitionManager.groups(Model::EntityDefinition::PointEntity);
                for (groupIt = groups.begin(), groupEnd = groups.end(); groupIt != groupEnd; ++groupIt) {
                    const String& groupName = groupIt->first;
                    wxMenu* groupMenu = new wxMenu();
                    groupMenu->SetEventHandler(this);
                    
                    const Model::EntityDefinitionList& definitions = groupIt->second;
                    for (defIt = definitions.begin(), defEnd = definitions.end(); defIt != defEnd; ++defIt) {
                        Model::EntityDefinition& definition = **defIt;
                        groupMenu->Append(CommandIds::CreateEntityPopupMenu::LowestPointEntityItem + id++, definition.shortName());
                    }
                    
                    pointMenu->AppendSubMenu(groupMenu, groupName);
                }
                

                m_createPointEntityMenu = pointMenu;

                id = 0;
                wxMenu* brushMenu = new wxMenu();
                brushMenu->SetEventHandler(this);
                
                groups = definitionManager.groups(Model::EntityDefinition::BrushEntity);
                for (groupIt = groups.begin(), groupEnd = groups.end(); groupIt != groupEnd; ++groupIt) {
                    const String& groupName = groupIt->first;
                    wxMenu* groupMenu = new wxMenu();
                    groupMenu->SetEventHandler(this);
                    
                    const Model::EntityDefinitionList& definitions = groupIt->second;
                    for (defIt = definitions.begin(), defEnd = definitions.end(); defIt != defEnd; ++defIt) {
                        Model::EntityDefinition& definition = **defIt;
                        if (definition.name() != Model::Entity::WorldspawnClassname)
                            groupMenu->Append(CommandIds::CreateEntityPopupMenu::LowestBrushEntityItem + id, definition.shortName());
                        ++id;
                    }
                    
                    brushMenu->AppendSubMenu(groupMenu, groupName);
                }

                m_createEntityPopupMenu = new wxMenu();
                m_createEntityPopupMenu->SetEventHandler(this);

                m_createEntityPopupMenu->Append(CommandIds::CreateEntityPopupMenu::ReparentBrushes, wxT("Move Brushes to..."));
                m_createEntityPopupMenu->Append(CommandIds::CreateEntityPopupMenu::MoveBrushesToWorld, wxT("Move Brushes to World"));
                m_createEntityPopupMenu->AppendSeparator();
                m_createEntityPopupMenu->AppendSubMenu(pointMenu, wxT("Create Point Entity"));
                m_createEntityPopupMenu->AppendSubMenu(brushMenu, wxT("Create Brush Entity"));
            }

            return m_createEntityPopupMenu;
        }

        void EditorView::setModified(bool modified) {
            wxFrame* frame = wxDynamicCast(GetFrame(), wxFrame);
#if defined __APPLE__
            frame->OSXSetModified(modified);
#else
            frame->SetTitle(mapDocument().GetTitle() + (GetDocument()->IsModified() ? wxT(" *") : wxT("")));
#endif
        }

        bool EditorView::OnCreate(wxDocument* doc, long flags) {
            m_viewOptions = new ViewOptions();
            m_filter = new Model::DefaultFilter(*m_viewOptions);

            Preferences::PreferenceManager& prefs = Preferences::PreferenceManager::preferences();
            float fieldOfVision = prefs.getFloat(Preferences::CameraFieldOfVision);
            float nearPlane = prefs.getFloat(Preferences::CameraNearPlane);
            float farPlane = prefs.getFloat(Preferences::CameraFarPlane);
            Vec3f position(0.0f, 0.0f, 0.0f);
            Vec3f direction(1.0f, 0.0f, 0.0f);
            m_camera = new Renderer::Camera(fieldOfVision, nearPlane, farPlane, position, direction);

            Model::MapDocument& document = *static_cast<Model::MapDocument*>(doc);
            m_renderer = new Renderer::MapRenderer(document);

            EditorFrame* frame = new EditorFrame(document, *this);
            console().setTextCtrl(frame->logView());

            SetFrame(frame);
            frame->Show();

            return wxView::OnCreate(doc, flags);
        }

        void EditorView::OnUpdate(wxView* sender, wxObject* hint) {
            if (hint != NULL) {
                Controller::Command* command = static_cast<Controller::Command*>(hint);
                switch (command->type()) {
                    case Controller::Command::ChangeGrid:
                        inputController().gridChange();
                        break;
                    case Controller::Command::LoadMap:
                        m_camera->moveTo(Vec3f(-96.0f, -96.0f, 48.0f));
                        m_camera->setDirection(Vec3f(1.0f, 1.0f, 0.0f).normalized(), Vec3f::PosZ);
                        inputController().cameraChange();

                        m_renderer->loadMap();
                        inspector().faceInspector().updateFaceAttributes();
                        inspector().faceInspector().updateTextureBrowser();
                        inspector().faceInspector().updateSelectedTexture();
                        //inspector().faceInspector().updateTextureCollectionList();
                        inspector().entityInspector().updateProperties();
                        inspector().entityInspector().updateEntityBrowser();
                        inputController().objectsChange();

                        static_cast<EditorFrame*>(GetFrame())->updateMenuBar();
                        break;
                    case Controller::Command::ClearMap:
                        m_renderer->clearMap();
                        inspector().faceInspector().updateFaceAttributes();
                        inspector().faceInspector().updateTextureBrowser();
                        inspector().faceInspector().updateSelectedTexture();
                        //inspector().faceInspector().updateTextureCollectionList();
                        inspector().entityInspector().updateProperties();
                        inspector().entityInspector().updateEntityBrowser();
                        inputController().objectsChange();

                        static_cast<EditorFrame*>(GetFrame())->updateMenuBar();
                        break;
                    case Controller::Command::ChangeEditState: {
                        Controller::ChangeEditStateCommand* changeEditStateCommand = static_cast<Controller::ChangeEditStateCommand*>(command);
                        m_renderer->changeEditState(changeEditStateCommand->changeSet());

                        EditorFrame* frame = static_cast<EditorFrame*>(GetFrame());
                        frame->updateMenuBar();
                        inputController().editStateChange(changeEditStateCommand->changeSet());
                        if (mapDocument().editStateManager().selectedBrushes().empty() && inputController().clipToolActive())
                            inputController().toggleClipTool();

                        inspector().faceInspector().updateFaceAttributes();
                        inspector().faceInspector().updateSelectedTexture();
                        inspector().entityInspector().updateProperties();
                        break;
                    }
                    case Controller::Command::InvalidateRendererEntityState:
                        m_renderer->invalidateEntities();
                        break;
                    case Controller::Command::InvalidateRendererBrushState:
                        m_renderer->invalidateBrushes();
                        break;
                    case Controller::Command::InvalidateRendererState:
                        m_renderer->invalidateAll();
                        break;
                    case Controller::Command::InvalidateEntityModelRendererCache:
                        mapDocument().invalidateSearchPaths();
                        m_renderer->invalidateEntityModelRendererCache();
                        inspector().entityInspector().updateEntityBrowser();
                        break;
                    case Controller::Command::InvalidateInstancedRenderers:
                        inputController().moveVerticesTool().resetInstancedRenderers();
                        break;
                    case Controller::Command::SetFaceAttributes:
                    case Controller::Command::MoveTextures:
                    case Controller::Command::RotateTextures: {
                        m_renderer->invalidateSelectedBrushes();
                        inspector().faceInspector().updateFaceAttributes();
                        inspector().faceInspector().updateSelectedTexture();
                        inspector().faceInspector().updateTextureBrowser();
                        break;
                    }
                    case Controller::Command::RemoveTextureCollection:
                    case Controller::Command::MoveTextureCollectionUp:
                    case Controller::Command::MoveTextureCollectionDown: {
                        mapDocument().sharedResources().textureRendererManager().invalidate();
                    case Controller::Command::AddTextureCollection:
                        m_renderer->invalidateAll();
                        inspector().faceInspector().updateFaceAttributes();
                        inspector().faceInspector().updateTextureBrowser();
                        inspector().faceInspector().updateSelectedTexture();
                        //inspector().faceInspector().updateTextureCollectionList();
                        inspector().entityInspector().updateProperties();
                        break;
                    }
                    case Controller::Command::SetEntityPropertyKey:
                    case Controller::Command::SetEntityPropertyValue:
                    case Controller::Command::RemoveEntityProperty: {
                        m_renderer->invalidateEntities();
                        m_renderer->invalidateSelectedEntityModelRendererCache();
                        inspector().entityInspector().updateProperties();
                        inputController().objectsChange();
                        break;
                    }
                    case Controller::Command::AddObjects: {
                        Controller::AddObjectsCommand* addObjectsCommand = static_cast<Controller::AddObjectsCommand*>(command);
                        if (addObjectsCommand->state() == Controller::Command::Doing)
                            m_renderer->addEntities(addObjectsCommand->addedEntities());
                        else
                            m_renderer->removeEntities(addObjectsCommand->addedEntities());
                        if (addObjectsCommand->hasAddedBrushes())
                            m_renderer->invalidateBrushes();
                        inspector().faceInspector().updateTextureBrowser();
                        break;
                    }
                    case Controller::Command::MoveObjects:
                    case Controller::Command::RotateObjects:
                    case Controller::Command::FlipObjects: {
                    case Controller::Command::MoveVertices:
                    case Controller::Command::SnapVertices:
                    case Controller::Command::ResizeBrushes:
                        m_renderer->invalidateSelectedBrushes();
                        m_renderer->invalidateSelectedEntities();
                        inspector().entityInspector().updateProperties();
                        inputController().objectsChange();
                        break;
                    }
                    case Controller::Command::RemoveObjects: {
                        Controller::RemoveObjectsCommand* removeObjectsCommand = static_cast<Controller::RemoveObjectsCommand*>(command);
                        if (removeObjectsCommand->state() == Controller::Command::Doing)
                            m_renderer->removeEntities(removeObjectsCommand->removedEntities());
                        else
                            m_renderer->addEntities(removeObjectsCommand->removedEntities());
                        if (!removeObjectsCommand->removedBrushes().empty())
                            m_renderer->invalidateBrushes();
                        break;
                        inspector().faceInspector().updateTextureBrowser();
                    }
                    case Controller::Command::ReparentBrushes:
                        m_renderer->invalidateSelectedBrushes();
                        m_renderer->invalidateEntities();
                        m_renderer->invalidateSelectedEntities();
                        inspector().entityInspector().updateProperties();
                        inputController().objectsChange();
                        break;
                    case Controller::Command::UpdateFigures:
                        break;
                    case Controller::Command::SetMod:
                    case Controller::Command::SetEntityDefinitionFile:
                        mapDocument().sharedResources().modelRendererManager().clearMismatches();
                        m_renderer->invalidateEntityModelRendererCache();
                        inspector().entityInspector().updateProperties();
                        inspector().entityInspector().updateEntityBrowser();
                        inputController().objectsChange();
                        m_renderer->invalidateAll();
                        break;
                    default:
                        break;
                }
            }

            EditorFrame* frame = static_cast<EditorFrame*>(GetFrame());
            if (frame != NULL)
                frame->mapCanvas().Refresh();
        }

        void EditorView::OnChangeFilename() {
            EditorFrame* frame = wxDynamicCast(GetFrame(), EditorFrame);
            if (frame != NULL) {
#if defined __APPLE__
                frame->SetTitle(mapDocument().GetTitle());
#else
                frame->SetTitle(mapDocument().GetTitle() + (GetDocument()->IsModified() ? wxT(" *") : wxT("")));
#endif
                frame->SetRepresentedFilename(mapDocument().GetFilename());
            }
        }

        void EditorView::OnDraw(wxDC* dc) {
        }

        bool EditorView::OnClose(bool deleteWindow) {
            if (!wxView::OnClose(deleteWindow))
                return false;

            if (deleteWindow) {
                EditorFrame* frame = static_cast<EditorFrame*>(GetFrame());
                if (frame != NULL) {
					frame->Disable();
                    frame->disableProcessing();
                    frame->Destroy(); // don't call close because that method will try to destroy the document again
				}
            }

            if (m_filter != NULL) {
                delete m_filter;
                m_filter = NULL;
            }
            if (m_viewOptions != NULL) {
                delete m_viewOptions;
                m_viewOptions = NULL;
            }
            if (m_camera != NULL) {
                delete m_camera;
                m_camera = NULL;
            }
            if (m_renderer != NULL) {
                delete m_renderer;
                m_renderer = NULL;
            }
            return true;
        }

        void EditorView::OnCameraMove(Controller::CameraMoveEvent& event) {
            m_camera->moveBy(event.forward(), event.right(), event.up());
            inputController().cameraChange();
            inspector().entityInspector().updateSmartEditor();
            OnUpdate(this);
        }

        void EditorView::OnCameraLook(Controller::CameraLookEvent& event) {
            m_camera->rotate(event.hAngle(), event.vAngle());
            inputController().cameraChange();
            inspector().entityInspector().updateSmartEditor();
            OnUpdate(this);
        }

        void EditorView::OnCameraOrbit(Controller::CameraOrbitEvent& event) {
            m_camera->orbit(event.center(), event.hAngle(), event.vAngle());
            inputController().cameraChange();
            inspector().entityInspector().updateSmartEditor();
            OnUpdate(this);
        }

        void EditorView::OnCameraSet(Controller::CameraSetEvent& event) {
            m_camera->moveTo(event.position());
            m_camera->setDirection(event.direction(), event.up());
            inputController().cameraChange();
            inspector().entityInspector().updateSmartEditor();
            OnUpdate(this);
        }

        void EditorView::OnFileNew(wxCommandEvent& event) {
            GetDocumentManager()->OnFileNew(event);
        }

        void EditorView::OnFileOpen(wxCommandEvent& event) {
            GetDocumentManager()->OnFileOpen(event);
        }

        void EditorView::OnFileSave(wxCommandEvent& event) {
            GetDocument()->Save();
        }

        void EditorView::OnFileSaveAs(wxCommandEvent& event) {
            GetDocument()->SaveAs();
        }

        void EditorView::OnFileLoadPointFile(wxCommandEvent& event) {
            mapDocument().loadPointFile();
            renderer().removePointTrace();
            if (mapDocument().pointFileLoaded()) {
                Model::PointFile& pointFile = mapDocument().pointFile();
                renderer().setPointTrace(pointFile.points());

                const Vec3f position = pointFile.currentPoint() + Vec3f(0.0f, 0.0f, 16.0f);
                const Vec3f& direction = pointFile.direction();

                Controller::CameraSetEvent cameraEvent;
                cameraEvent.set(position, direction, Vec3f::PosZ);
                cameraEvent.SetEventObject(this);
                ProcessEvent(cameraEvent);
            }
            OnUpdate(this);
        }

        void EditorView::OnFileUnloadPointFile(wxCommandEvent& event) {
            mapDocument().unloadPointFile();
            renderer().removePointTrace();
            OnUpdate(this);
        }

        void EditorView::OnFileClose(wxCommandEvent& event) {
            GetDocument()->GetDocumentManager()->CloseDocument(GetDocument());
        }

        void EditorView::OnUndo(wxCommandEvent& event) {
            GetDocumentManager()->OnUndo(event);
        }

        void EditorView::OnRedo(wxCommandEvent& event) {
            GetDocumentManager()->OnRedo(event);
        }

        void EditorView::OnEditCut(wxCommandEvent& event) {
            if (wxTextCtrl* textCtrl = wxDynamicCast(GetFrame()->FindFocus(), wxTextCtrl)) {
                textCtrl->Cut();
            } else {
                OnEditCopy(event);
                removeObjects(wxT("Cut"));
            }
        }

        void EditorView::OnEditCopy(wxCommandEvent& event) {
            if (wxTextCtrl* textCtrl = wxDynamicCast(GetFrame()->FindFocus(), wxTextCtrl)) {
                textCtrl->Copy();
            } else {
                Model::EditStateManager& editStateManager = mapDocument().editStateManager();
                assert(editStateManager.selectionMode() == Model::EditStateManager::SMFaces ||
                       editStateManager.selectionMode() == Model::EditStateManager::SMEntities ||
                       editStateManager.selectionMode() == Model::EditStateManager::SMBrushes ||
                       editStateManager.selectionMode() == Model::EditStateManager::SMEntitiesAndBrushes);

                if (wxTheClipboard->Open()) {
                    StringStream clipboardData;
                    IO::MapWriter mapWriter;
                    if (editStateManager.selectionMode() == Model::EditStateManager::SMFaces) {
                        mapWriter.writeFacesToStream(editStateManager.selectedFaces(), clipboardData);
                        wxTheClipboard->SetData(new wxTextDataObject(clipboardData.str()));
                    } else {
                        IO::ByteBuffer buffer;
                        Model::BrushGeometrySerializer serializer(buffer);
                        mapWriter.writeObjectsToStream(editStateManager.selectedEntities(), editStateManager.selectedBrushes(), clipboardData, serializer);
                        
                        if (!buffer.empty()) {
                            String text = clipboardData.str();
                            
                            wxDataObjectComposite* composite = new wxDataObjectComposite();
                            composite->Add(new wxTextDataObject(clipboardData.str()));

                            // workaround for OS X, where wxCustomDataObject does not properly handle unicode strings
                            // TODO see if this is fixed in 2.9.5
                            // Apple Instruments reports memory leaks here, no idea why - maybe a bug in wx?
                            wxCustomDataObject* asciiData = new wxCustomDataObject(wxDataFormat("BrushText"));
                            asciiData->Alloc(text.size());
                            asciiData->SetData(text.size(), text.c_str());
                            composite->Add(asciiData);
                            
                            wxCustomDataObject* geometryData = new wxCustomDataObject(wxDataFormat("BrushGeometry"));
                            geometryData->Alloc(buffer.size());
                            geometryData->SetData(buffer.size(), buffer.get());
                            composite->Add(geometryData);
                            
                            wxTheClipboard->SetData(composite);
                        } else {
                            wxTheClipboard->SetData(new wxTextDataObject(clipboardData.str()));
                        }
                    }

                    wxTheClipboard->Close();
                }
            }
        }

        void EditorView::OnEditPaste(wxCommandEvent& event) {
            if (wxTextCtrl* textCtrl = wxDynamicCast(GetFrame()->FindFocus(), wxTextCtrl)) {
                textCtrl->Paste();
            } else {
                if (wxTheClipboard->Open()) {
                    if (wxTheClipboard->IsSupported(wxDF_TEXT)) {
                        Model::EntityList entities;
                        Model::BrushList brushes;
                        Model::FaceList faces;

                        String text;

                        wxDataFormat asciiFormat("BrushText");
                        wxDataFormat geometryFormat("BrushGeometry");
                        wxTextDataObject textData;
                        wxCustomDataObject asciiData(asciiFormat);
                        wxCustomDataObject geometryData(geometryFormat);
                        
                        // prefer ascii data over unicode data
                        if (wxTheClipboard->GetData(asciiData)) {
                            size_t size = asciiData.GetSize();
                            char* rawText = new char[size];
                            asciiData.GetDataHere(rawText);
                            text = String(rawText, size);
                            delete [] rawText;
                        } else {
                            wxTheClipboard->GetData(textData);
                            text = textData.GetText();
                        }
                        
                        bool hasBrushGeometry = false;
                        IO::MapParser::CreateBrushStrategy* brushCreator = NULL;
                        if (wxTheClipboard->GetData(geometryData)) {
                            IO::ByteBuffer geometryDataBuffer = IO::ByteBuffer(geometryData.GetSize());
                            if (!geometryDataBuffer.empty() && geometryData.GetDataHere(geometryDataBuffer.get())) {
                                brushCreator = new IO::CreateBrushFromGeometryStrategy(geometryDataBuffer);
                                hasBrushGeometry = true;
                            }
                        }
                        
                        if (brushCreator == NULL)
                            brushCreator = new IO::CreateBrushFromFacesStrategy();
                        
                        StringStream stream;
                        stream.str(text);
                        IO::MapParser mapParser(stream, console(), *brushCreator);

                        if (mapParser.parseFaces(mapDocument().map().worldBounds(), faces)) {
                            assert(!faces.empty());

                            Model::Face& face = *faces.back();
                            Model::TextureManager& textureManager = mapDocument().textureManager();
                            Model::Texture* texture = textureManager.texture(face.textureName());
                            face.setTexture(texture);

                            const Model::FaceList& selectedFaces = mapDocument().editStateManager().selectedFaces();
                            if (!selectedFaces.empty()) {
                                Controller::SetFaceAttributesCommand* command = new Controller::SetFaceAttributesCommand(mapDocument(), selectedFaces, wxT("Paste Faces"));
                                command->setTemplate(face);
                                submit(command);

                                if (faces.size() == 1)
                                    mapDocument().console().info("Pasted 1 face from clipboard", faces.size());
                                else
                                    mapDocument().console().info("Pasted last of %d faces from clipboard", faces.size());
                            } else {
                                mapDocument().console().warn("Could not paste faces because no faces are selected");
                            }
                        } else if (mapParser.parseEntities(mapDocument().map().worldBounds(), entities) ||
                                   mapParser.parseBrushes(mapDocument().map().worldBounds(), brushes)) {
                            assert(entities.empty() != brushes.empty());

                            const BBox objectsBounds = Model::MapObject::bounds(entities, brushes);
                            const Vec3f objectsPosition = mapDocument().grid().referencePoint(objectsBounds);

                            Vec3f delta;

                            wxMouseState mouseState = wxGetMouseState();
                            EditorFrame* frame = static_cast<EditorFrame*>(GetFrame());
                            const wxPoint clientCoords = frame->mapCanvas().ScreenToClient(mouseState.GetPosition());
                            if (frame->mapCanvas().HitTest(clientCoords) == wxHT_WINDOW_INSIDE) {
                                Controller::InputState& inputState = inputController().inputState();
                                Model::PickResult& pickResult = inputState.pickResult();
                                Model::FaceHit* hit = static_cast<Model::FaceHit*>(pickResult.first(Model::HitType::FaceHit, true, filter()));
                                if (hit != NULL) {
                                    const Vec3f snappedHitPoint = mapDocument().grid().snap(hit->hitPoint());
                                    delta = mapDocument().grid().moveDeltaForBounds(hit->face(), objectsBounds, mapDocument().map().worldBounds(), inputState.pickRay(), snappedHitPoint);
                                } else {
                                    const Vec3f targetPosition = mapDocument().grid().snap(camera().defaultPoint(inputState.pickRay().direction));
                                    delta = targetPosition - objectsPosition;
                                }
                            } else {
                                const Vec3f targetPosition = mapDocument().grid().snap(camera().defaultPoint());
                                delta = targetPosition - objectsPosition;
                            }

                            pasteObjects(entities, brushes, delta, hasBrushGeometry);
                        } else {
                            mapDocument().console().warn("Unable to parse clipboard contents");
                        }
                        
                        delete brushCreator;
                    }
                    wxTheClipboard->Close();
                }
            }
        }

        void EditorView::OnEditPasteAtOriginalPosition(wxCommandEvent& event) {
            if (wxTextCtrl* textCtrl = wxDynamicCast(GetFrame()->FindFocus(), wxTextCtrl)) {
                textCtrl->Paste();
            } else {
                if (wxTheClipboard->Open()) {
                    if (wxTheClipboard->IsSupported(wxDF_TEXT)) {
                        Model::EntityList entities;
                        Model::BrushList brushes;
                        
                        String text;
                        
                        wxDataFormat asciiFormat("BrushText");
                        wxDataFormat geometryFormat("BrushGeometry");
                        wxTextDataObject textData;
                        wxCustomDataObject asciiData(asciiFormat);
                        wxCustomDataObject geometryData(geometryFormat);
                        
                        // prefer ascii data over text data
                        if (wxTheClipboard->GetData(asciiData)) {
                            size_t size = asciiData.GetSize();
                            char* rawText = new char[size];
                            asciiData.GetDataHere(rawText);
                            text = String(rawText, size);
                            delete [] rawText;
                        } else {
                            wxTheClipboard->GetData(textData);
                            text = textData.GetText();
                        }
                        
                        bool hasBrushGeometry = false;
                        IO::MapParser::CreateBrushStrategy* brushCreator = NULL;
                        if (wxTheClipboard->GetData(geometryData)) {
                            IO::ByteBuffer geometryDataBuffer = IO::ByteBuffer(geometryData.GetSize());
                            if (!geometryDataBuffer.empty() && geometryData.GetDataHere(geometryDataBuffer.get())) {
                                brushCreator = new IO::CreateBrushFromGeometryStrategy(geometryDataBuffer);
                                hasBrushGeometry = true;
                            }
                        }
                        
                        if (brushCreator == NULL)
                            brushCreator = new IO::CreateBrushFromFacesStrategy();
                        
                        StringStream stream;
                        stream.str(text);
                        IO::MapParser mapParser(stream, console(), *brushCreator);
                        
                        if (mapParser.parseEntities(mapDocument().map().worldBounds(), entities) ||
                                   mapParser.parseBrushes(mapDocument().map().worldBounds(), brushes)) {
                            assert(entities.empty() != brushes.empty());
<<<<<<< HEAD
                            pasteObjects(entities, brushes, Vec3f::Null);
=======
                            
                            pasteObjects(entities, brushes, Vec3f::Null, hasBrushGeometry);
>>>>>>> 3d9640b2
                        } else {
                            mapDocument().console().warn("Unable to parse clipboard contents");
                        }
                        
                        delete brushCreator;
                    }
                    wxTheClipboard->Close();
                }
            }
        }

        void EditorView::OnEditDelete(wxCommandEvent& event) {
            if (inputController().clipToolActive() && inputController().canDeleteClipPoint())
                inputController().deleteClipPoint();
            else
                removeObjects(wxT("Delete"));
        }

        void EditorView::OnEditSelectAll(wxCommandEvent& event) {
            if (wxTextCtrl* textCtrl = wxDynamicCast(GetFrame()->FindFocus(), wxTextCtrl)) {
                textCtrl->SelectAll();
            } else {
                const Model::EntityList& entities = mapDocument().map().entities();
                Model::EntityList selectEntities;
                Model::BrushList selectBrushes;

                for (unsigned int i = 0; i < entities.size(); i++) {
                    Model::Entity& entity = *entities[i];
                    if (m_filter->entitySelectable(entity)) {
                        assert(entity.brushes().empty());
                        selectEntities.push_back(&entity);
                    } else {
                        const Model::BrushList& entityBrushes = entity.brushes();
                        for (unsigned int j = 0; j < entityBrushes.size(); j++) {
                            Model::Brush& brush = *entityBrushes[j];
                            if (m_filter->brushSelectable(brush))
                                selectBrushes.push_back(&brush);
                        }
                    }
                }

                if (!selectEntities.empty() || !selectBrushes.empty()) {
                    wxCommand* command = Controller::ChangeEditStateCommand::replace(mapDocument(), selectEntities, selectBrushes);
                    submit(command);
                }
            }
        }

        void EditorView::OnEditSelectSiblings(wxCommandEvent& event) {
            Model::EditStateManager& editStateManager = mapDocument().editStateManager();
            assert(editStateManager.selectionMode() == Model::EditStateManager::SMBrushes);

            const Model::BrushList& selectedBrushes = editStateManager.selectedBrushes();
            Model::BrushSet selectBrushesSet;

            Model::BrushList::const_iterator brushIt, brushEnd;
            for (brushIt = selectedBrushes.begin(), brushEnd = selectedBrushes.end(); brushIt != brushEnd; ++brushIt) {
                Model::Brush* brush = *brushIt;
                Model::Entity* entity = brush->entity();
                Model::BrushList entityBrushes = m_filter->selectableBrushes(entity->brushes());
                selectBrushesSet.insert(entityBrushes.begin(), entityBrushes.end());
            }

            Model::BrushList selectBrushes;
            selectBrushes.insert(selectBrushes.begin(), selectBrushesSet.begin(), selectBrushesSet.end());

            if (!selectBrushes.empty()) {
                wxCommand* command = Controller::ChangeEditStateCommand::replace(mapDocument(), selectBrushes);
                submit(command);
            }
        }

        void EditorView::OnEditSelectTouching(wxCommandEvent& event) {
            Model::EditStateManager& editStateManager = mapDocument().editStateManager();
            assert(editStateManager.selectionMode() == Model::EditStateManager::SMBrushes &&
                   editStateManager.selectedBrushes().size() == 1);

            Model::Brush* selectionBrush = editStateManager.selectedBrushes().front();
            Model::EntityList selectEntities;
            Model::BrushList selectBrushes;

            const Model::EntityList& allEntities = mapDocument().map().entities();
            Model::EntityList::const_iterator entityIt, entityEnd;
            for (entityIt = allEntities.begin(), entityEnd = allEntities.end(); entityIt != entityEnd; ++entityIt) {
                Model::Entity& entity = **entityIt;
                const Model::BrushList& entityBrushes = entity.brushes();
                if (!entityBrushes.empty()) {
                    Model::BrushList::const_iterator brushIt, brushEnd;
                    for (brushIt = entityBrushes.begin(), brushEnd = entityBrushes.end(); brushIt != brushEnd; ++brushIt) {
                        Model::Brush* brush = *brushIt;
                        if (brush != selectionBrush && selectionBrush->intersectsBrush(*brush) && m_filter->brushSelectable(*brush))
                            selectBrushes.push_back(brush);
                    }
                } else if (selectionBrush->intersectsEntity(entity) && m_filter->entitySelectable(entity)) {
                    selectEntities.push_back(&entity);
                }
            }

            Controller::ChangeEditStateCommand* select;
            if (!selectEntities.empty() || !selectBrushes.empty()) {
                select = Controller::ChangeEditStateCommand::replace(mapDocument(), selectEntities, selectBrushes);
            } else {
                select = Controller::ChangeEditStateCommand::deselectAll(mapDocument());
            }

            Controller::RemoveObjectsCommand* remove = Controller::RemoveObjectsCommand::removeBrush(mapDocument(), *selectionBrush);

            CommandProcessor::BeginGroup(mapDocument().GetCommandProcessor(), wxT("Select Touching"));
            submit(select);
            submit(remove);
            CommandProcessor::EndGroup(mapDocument().GetCommandProcessor());
        }

        void EditorView::OnEditSelectNone(wxCommandEvent& event) {
            wxCommand* command = Controller::ChangeEditStateCommand::deselectAll(mapDocument());
            submit(command);
        }

        void EditorView::OnEditHideSelected(wxCommandEvent& event) {
            Model::EditStateManager& editStateManager = mapDocument().editStateManager();
            const Model::EntityList& hideEntities = editStateManager.selectedEntities();
            const Model::BrushList& hideBrushes = editStateManager.selectedBrushes();

            assert(!hideEntities.empty() || !hideBrushes.empty());

            wxCommand* command = Controller::ChangeEditStateCommand::hide(mapDocument(), hideEntities, hideBrushes);
            submit(command);
        }

        void EditorView::OnEditHideUnselected(wxCommandEvent& event) {
            const Model::EntityList& entities = mapDocument().map().entities();
            Model::EntityList hideEntities;
            Model::BrushList hideBrushes;

            for (unsigned int i = 0; i < entities.size(); i++) {
                Model::Entity& entity = *entities[i];
                if (!entity.selected() && !entity.partiallySelected() && entity.hideable())
                    hideEntities.push_back(&entity);

                const Model::BrushList& entityBrushes = entity.brushes();
                for (unsigned int j = 0; j < entityBrushes.size(); j++) {
                    Model::Brush& brush = *entityBrushes[j];
                    if (!brush.selected() && brush.hideable())
                        hideBrushes.push_back(&brush);
                }
            }

            // might happen of all visible brushes are selected (not checking for this when enabling the menu item for performance reasons)
            if (hideEntities.empty() && hideBrushes.empty())
                return;

            wxCommand* command = Controller::ChangeEditStateCommand::hide(mapDocument(), hideEntities, hideBrushes);
            submit(command);
        }

        void EditorView::OnEditUnhideAll(wxCommandEvent& event) {
            wxCommand* command = Controller::ChangeEditStateCommand::unhideAll(mapDocument());
            submit(command);
        }

        void EditorView::OnEditLockSelected(wxCommandEvent& event) {
            Model::EditStateManager& editStateManager = mapDocument().editStateManager();
            const Model::EntityList& lockEntities = editStateManager.selectedEntities();
            const Model::BrushList& lockBrushes = editStateManager.selectedBrushes();

            wxCommand* command = Controller::ChangeEditStateCommand::lock(mapDocument(), lockEntities, lockBrushes);
            submit(command);
        }

        void EditorView::OnEditLockUnselected(wxCommandEvent& event) {
            const Model::EntityList& entities = mapDocument().map().entities();
            Model::EntityList lockEntities;
            Model::BrushList lockBrushes;

            for (unsigned int i = 0; i < entities.size(); i++) {
                Model::Entity& entity = *entities[i];
                if (!entity.selected() && !entity.partiallySelected() && entity.lockable()) {
                    lockEntities.push_back(&entity);

                    const Model::BrushList& entityBrushes = entity.brushes();
                    for (unsigned int j = 0; j < entityBrushes.size(); j++) {
                        Model::Brush& brush = *entityBrushes[j];
                        if (!brush.selected() && brush.lockable())
                            lockBrushes.push_back(&brush);
                    }
                }
            }

            // might happen of all visible brushes are selected (not checking for this when enabling the menu item for performance reasons)
            if (lockEntities.empty() && lockBrushes.empty())
                return;

            wxCommand* command = Controller::ChangeEditStateCommand::lock(mapDocument(), lockEntities, lockBrushes);
            submit(command);
        }

        void EditorView::OnEditUnlockAll(wxCommandEvent& event) {
            wxCommand* command = Controller::ChangeEditStateCommand::unlockAll(mapDocument());
            submit(command);
        }

        void EditorView::OnEditToggleClipTool(wxCommandEvent& event) {
            inputController().toggleClipTool();
            EditorFrame* frame = static_cast<EditorFrame*>(GetFrame());
            frame->updateMenuBar();
        }

        void EditorView::OnEditToggleClipSide(wxCommandEvent& event) {
            inputController().toggleClipSide();
        }

        void EditorView::OnEditPerformClip(wxCommandEvent& event) {
            inputController().performClip();
            EditorFrame* frame = static_cast<EditorFrame*>(GetFrame());
            frame->updateMenuBar();
        }

        void EditorView::OnEditToggleVertexTool(wxCommandEvent& event) {
            inputController().toggleMoveVerticesTool();
            EditorFrame* frame = static_cast<EditorFrame*>(GetFrame());
            frame->updateMenuBar();
        }

        void EditorView::OnEditToggleRotateObjectsTool(wxCommandEvent& event) {
            inputController().toggleRotateObjectsTool();
            EditorFrame* frame = static_cast<EditorFrame*>(GetFrame());
            frame->updateMenuBar();
        }

        void EditorView::OnEditMoveObjectsForward(wxCommandEvent& event) {
            moveObjects(DForward, true);
        }

        void EditorView::OnEditMoveObjectsRight(wxCommandEvent& event) {
            moveObjects(DRight, true);
        }

        void EditorView::OnEditMoveObjectsBackward(wxCommandEvent& event) {
            moveObjects(DBackward, true);
        }

        void EditorView::OnEditMoveObjectsLeft(wxCommandEvent& event) {
            moveObjects(DLeft, true);
        }

        void EditorView::OnEditMoveObjectsUp(wxCommandEvent& event) {
            moveObjects(DUp, true);
        }

        void EditorView::OnEditMoveObjectsDown(wxCommandEvent& event) {
            moveObjects(DDown, true);
        }

        void EditorView::OnEditMoveTexturesUp(wxCommandEvent& event) {
            moveTextures(DUp, true);
        }

        void EditorView::OnEditMoveTexturesRight(wxCommandEvent& event) {
            moveTextures(DRight, true);
        }

        void EditorView::OnEditMoveTexturesDown(wxCommandEvent& event) {
            moveTextures(DDown, true);
        }

        void EditorView::OnEditMoveTexturesLeft(wxCommandEvent& event) {
            moveTextures(DLeft, true);
        }

        void EditorView::OnEditRotateTexturesCW(wxCommandEvent& event) {
            rotateTextures(true, true);
        }

        void EditorView::OnEditRotateTexturesCCW(wxCommandEvent& event) {
            rotateTextures(false, true);
        }

        void EditorView::OnEditMoveTexturesUpFine(wxCommandEvent& event) {
            moveTextures(DUp, false);
        }

        void EditorView::OnEditMoveTexturesRightFine(wxCommandEvent& event) {
            moveTextures(DRight, false);
        }

        void EditorView::OnEditMoveTexturesDownFine(wxCommandEvent& event) {
            moveTextures(DDown, false);
        }

        void EditorView::OnEditMoveTexturesLeftFine(wxCommandEvent& event) {
            moveTextures(DLeft, false);
        }

        void EditorView::OnEditRotateTexturesCWFine(wxCommandEvent& event) {
            rotateTextures(true, false);
        }

        void EditorView::OnEditRotateTexturesCCWFine(wxCommandEvent& event) {
            rotateTextures(false, false);
        }

        void EditorView::OnEditRollObjectsCW(wxCommandEvent& event) {
            rotateObjects(ARoll, true);
        }

        void EditorView::OnEditRollObjectsCCW(wxCommandEvent& event) {
            rotateObjects(ARoll, false);
        }

        void EditorView::OnEditPitchObjectsCW(wxCommandEvent& event) {
            rotateObjects(APitch, true);
        }

        void EditorView::OnEditPitchObjectsCCW(wxCommandEvent& event) {
            rotateObjects(APitch, false);
        }

        void EditorView::OnEditYawObjectsCW(wxCommandEvent& event) {
            rotateObjects(AYaw, true);
        }

        void EditorView::OnEditYawObjectsCCW(wxCommandEvent& event) {
            rotateObjects(AYaw, false);
        }

        void EditorView::OnEditFlipObjectsH(wxCommandEvent& event) {
            flipObjects(true);
        }

        void EditorView::OnEditFlipObjectsV(wxCommandEvent& event) {
            flipObjects(false);
        }

        void EditorView::OnEditDuplicateObjects(wxCommandEvent& event) {
            typedef std::map<Model::Entity*, Model::Entity*> EntityMap;

            Model::EditStateManager& editStateManager = mapDocument().editStateManager();
            const Model::EntityList& originalEntities = editStateManager.selectedEntities();
            const Model::BrushList& originalBrushes = editStateManager.selectedBrushes();

            Model::EntityList newPointEntities;
            Model::EntityList newBrushEntities;
            Model::BrushList newWorldBrushes;
            Model::BrushList newEntityBrushes;
            EntityMap brushEntities;

            Model::EntityList::const_iterator entityIt, entityEnd;
            for (entityIt = originalEntities.begin(), entityEnd = originalEntities.end(); entityIt != entityEnd; ++entityIt) {
                Model::Entity& entity = **entityIt;
                assert(entity.definition() == NULL || entity.definition()->type() == Model::EntityDefinition::PointEntity);
                assert(!entity.worldspawn());

                Model::Entity* newPointEntity = new Model::Entity(mapDocument().map().worldBounds(), entity);
                newPointEntities.push_back(newPointEntity);
            }

            Model::BrushList::const_iterator brushIt, brushEnd;
            for (brushIt = originalBrushes.begin(), brushEnd = originalBrushes.end(); brushIt != brushEnd; ++brushIt) {
                Model::Brush& brush = **brushIt;
                Model::Entity& entity = *brush.entity();

                Model::Brush* newBrush = new Model::Brush(mapDocument().map().worldBounds(), brush);
                if (entity.worldspawn()) {
                    newWorldBrushes.push_back(newBrush);
                } else {
                    Model::Entity* newEntity = NULL;
                    EntityMap::iterator newEntityIt = brushEntities.find(&entity);
                    if (newEntityIt == brushEntities.end()) {
                        newEntity = new Model::Entity(mapDocument().map().worldBounds(), entity);
                        newBrushEntities.push_back(newEntity);
                        brushEntities[&entity] = newEntity;
                    } else {
                        newEntity = newEntityIt->second;
                    }
                    newEntity->addBrush(*newBrush);
                    newEntityBrushes.push_back(newBrush);
                }
            }

            Model::EntityList allNewEntities = Utility::concatenate(newPointEntities, newBrushEntities);
            Model::BrushList allNewBrushes = Utility::concatenate(newWorldBrushes, newEntityBrushes);

            Controller::AddObjectsCommand* addObjectsCommand = Controller::AddObjectsCommand::addObjects(mapDocument(), allNewEntities, newWorldBrushes);
            Controller::ChangeEditStateCommand* changeEditStateCommand = Controller::ChangeEditStateCommand::replace(mapDocument(), newPointEntities, allNewBrushes);

            wxCommandProcessor* commandProcessor = mapDocument().GetCommandProcessor();
            CommandProcessor::BeginGroup(commandProcessor, Controller::Command::makeObjectActionName(wxT("Duplicate"), originalEntities, originalBrushes));
            submit(addObjectsCommand);
            submit(changeEditStateCommand);
            CommandProcessor::EndGroup(commandProcessor);
            
            EditorFrame* editorFrame = static_cast<EditorFrame*>(GetFrame());
            FlashSelectionAnimation* animation = new FlashSelectionAnimation(*m_renderer, editorFrame->mapCanvas(), 150);
            m_animationManager->runAnimation(animation, true);
        }

        void EditorView::OnEditCorrectVertices(wxCommandEvent& event) {
            Model::EditStateManager& editStateManager = mapDocument().editStateManager();
            const Model::EntityList& entities = editStateManager.selectedEntities();
            const Model::BrushList& brushes = editStateManager.selectedBrushes();

            assert(entities.empty());
            assert(!brushes.empty());

            Controller::SnapVerticesCommand* command = Controller::SnapVerticesCommand::correct(mapDocument(), brushes);
            submit(command);
        }

        void EditorView::OnEditSnapVertices(wxCommandEvent& event) {
            Model::EditStateManager& editStateManager = mapDocument().editStateManager();
            const Model::EntityList& entities = editStateManager.selectedEntities();
            const Model::BrushList& brushes = editStateManager.selectedBrushes();

            assert(entities.empty());
            assert(!brushes.empty());

            Controller::SnapVerticesCommand* command = Controller::SnapVerticesCommand::snapTo1(mapDocument(), brushes);
            submit(command);
        }

        void EditorView::OnEditMoveVerticesForward(wxCommandEvent& event) {
            moveVertices(DForward, true);
        }

        void EditorView::OnEditMoveVerticesBackward(wxCommandEvent& event) {
            moveVertices(DBackward, true);
        }

        void EditorView::OnEditMoveVerticesLeft(wxCommandEvent& event) {
            moveVertices(DLeft, true);
        }

        void EditorView::OnEditMoveVerticesRight(wxCommandEvent& event) {
            moveVertices(DRight, true);
        }

        void EditorView::OnEditMoveVerticesUp(wxCommandEvent& event) {
            moveVertices(DUp, true);
        }

        void EditorView::OnEditMoveVerticesDown(wxCommandEvent& event) {
            moveVertices(DDown, true);
        }

        void EditorView::OnEditToggleTextureLock(wxCommandEvent& event) {
            mapDocument().setTextureLock(!mapDocument().textureLock());
        }

        void EditorView::OnEditShowMapProperties(wxCommandEvent& event) {
            MapPropertiesDialog dialog(GetFrame(), mapDocument());

            wxPoint pos = GetFrame()->GetPosition();
            pos.x += (GetFrame()->GetSize().x - dialog.GetSize().x) / 2;
            pos.y += (GetFrame()->GetSize().y - dialog.GetSize().y) / 2;
            dialog.SetPosition(pos);

            dialog.ShowModal();
        }

        void EditorView::OnViewToggleShowGrid(wxCommandEvent& event) {
            mapDocument().grid().toggleVisible();
            mapDocument().UpdateAllViews(NULL, new Controller::Command(Controller::Command::ChangeGrid));
        }

        void EditorView::OnViewToggleSnapToGrid(wxCommandEvent& event) {
            mapDocument().grid().toggleSnap();
            mapDocument().UpdateAllViews(NULL, new Controller::Command(Controller::Command::ChangeGrid));
        }

        void EditorView::OnViewSetGridSize(wxCommandEvent& event) {
            switch (event.GetId()) {
                case CommandIds::Menu::ViewSetGridSize1:
                    mapDocument().grid().setSize(0);
                    break;
                case CommandIds::Menu::ViewSetGridSize2:
                    mapDocument().grid().setSize(1);
                    break;
                case CommandIds::Menu::ViewSetGridSize4:
                    mapDocument().grid().setSize(2);
                    break;
                case CommandIds::Menu::ViewSetGridSize8:
                    mapDocument().grid().setSize(3);
                    break;
                case CommandIds::Menu::ViewSetGridSize16:
                    mapDocument().grid().setSize(4);
                    break;
                case CommandIds::Menu::ViewSetGridSize32:
                    mapDocument().grid().setSize(5);
                    break;
                case CommandIds::Menu::ViewSetGridSize64:
                    mapDocument().grid().setSize(6);
                    break;
                case CommandIds::Menu::ViewSetGridSize128:
                    mapDocument().grid().setSize(7);
                    break;
                case CommandIds::Menu::ViewSetGridSize256:
                    mapDocument().grid().setSize(8);
                    break;
            }
            mapDocument().UpdateAllViews(NULL, new Controller::Command(Controller::Command::ChangeGrid));
        }

        void EditorView::OnViewIncGridSize(wxCommandEvent& event) {
            mapDocument().grid().incSize();
            mapDocument().UpdateAllViews(NULL, new Controller::Command(Controller::Command::ChangeGrid));
        }

        void EditorView::OnViewDecGridSize(wxCommandEvent& event) {
            mapDocument().grid().decSize();
            mapDocument().UpdateAllViews(NULL, new Controller::Command(Controller::Command::ChangeGrid));
        }

        void EditorView::OnViewMoveCameraForward(wxCommandEvent& event) {
            Preferences::PreferenceManager& prefs = Preferences::PreferenceManager::preferences();
            float speed = prefs.getFloat(Preferences::CameraPanSpeed);

            Controller::CameraMoveEvent cameraEvent;
            cameraEvent.setForward(10.0f * speed);

            cameraEvent.SetEventObject(this);
            ProcessEvent(cameraEvent);
        }

        void EditorView::OnViewMoveCameraBackward(wxCommandEvent& event) {
            Preferences::PreferenceManager& prefs = Preferences::PreferenceManager::preferences();
            float speed = prefs.getFloat(Preferences::CameraPanSpeed);

            Controller::CameraMoveEvent cameraEvent;
            cameraEvent.setForward(10.0f * -speed);

            cameraEvent.SetEventObject(this);
            ProcessEvent(cameraEvent);
        }

        void EditorView::OnViewMoveCameraLeft(wxCommandEvent& event) {
            Preferences::PreferenceManager& prefs = Preferences::PreferenceManager::preferences();
            float speed = prefs.getFloat(Preferences::CameraPanSpeed);

            Controller::CameraMoveEvent cameraEvent;
            cameraEvent.setRight(10.0f * -speed);

            cameraEvent.SetEventObject(this);
            ProcessEvent(cameraEvent);
        }

        void EditorView::OnViewMoveCameraRight(wxCommandEvent& event) {
            Preferences::PreferenceManager& prefs = Preferences::PreferenceManager::preferences();
            float speed = prefs.getFloat(Preferences::CameraPanSpeed);

            Controller::CameraMoveEvent cameraEvent;
            cameraEvent.setRight(10.0f * speed);

            cameraEvent.SetEventObject(this);
            ProcessEvent(cameraEvent);
        }

        void EditorView::OnViewMoveCameraUp(wxCommandEvent& event) {
            Preferences::PreferenceManager& prefs = Preferences::PreferenceManager::preferences();
            float speed = prefs.getFloat(Preferences::CameraPanSpeed);

            Controller::CameraMoveEvent cameraEvent;
            cameraEvent.setUp(10.0f * speed);

            cameraEvent.SetEventObject(this);
            ProcessEvent(cameraEvent);
        }

        void EditorView::OnViewMoveCameraDown(wxCommandEvent& event) {
            Preferences::PreferenceManager& prefs = Preferences::PreferenceManager::preferences();
            float speed = prefs.getFloat(Preferences::CameraPanSpeed);

            Controller::CameraMoveEvent cameraEvent;
            cameraEvent.setUp(10.0f * -speed);

            cameraEvent.SetEventObject(this);
            ProcessEvent(cameraEvent);
        }

        void EditorView::OnViewMoveCameraToNextPoint(wxCommandEvent& event) {
            assert(mapDocument().pointFileLoaded());

            Model::PointFile& pointFile = mapDocument().pointFile();
            assert(pointFile.hasNextPoint());

            const Vec3f position = pointFile.nextPoint() + Vec3f(0.0f, 0.0f, 16.0f);
            const Vec3f& direction = pointFile.direction();

            CameraAnimation* animation = new CameraAnimation(*this, position, direction, Vec3f::PosZ, 100);
            m_animationManager->runAnimation(animation, true);
        }

        void EditorView::OnViewMoveCameraToPreviousPoint(wxCommandEvent& event) {
            assert(mapDocument().pointFileLoaded());

            Model::PointFile& pointFile = mapDocument().pointFile();
            assert(pointFile.hasPreviousPoint());

            const Vec3f position = pointFile.previousPoint() + Vec3f(0.0f, 0.0f, 16.0f);
            const Vec3f& direction = pointFile.direction();

            CameraAnimation* animation = new CameraAnimation(*this, position, direction, Vec3f::PosZ, 100);
            m_animationManager->runAnimation(animation, true);
        }

        void EditorView::OnViewCenterCameraOnSelection(wxCommandEvent& event) {
            Model::EditStateManager& editStateManager = mapDocument().editStateManager();
            assert(editStateManager.hasSelectedObjects());

            const Model::EntityList& entities = editStateManager.selectedEntities();
            const Model::BrushList& brushes = editStateManager.selectedBrushes();

            Model::EntityList::const_iterator entityIt, entityEnd;
            Model::BrushList::const_iterator brushIt, brushEnd;

            float minDist = std::numeric_limits<float>::max();

            for (entityIt = entities.begin(), entityEnd = entities.end(); entityIt != entityEnd; ++entityIt) {
                const Model::Entity& entity = **entityIt;
                if (entity.brushes().empty()) {
                    for (unsigned int i = 0; i < 8; i++) {
                        const Vec3f vertex = entity.bounds().vertex(i);

                        const Vec3f toPosition = vertex - m_camera->position();
                        minDist = std::min(minDist, toPosition.dot(m_camera->direction()));
                    }
                }
            }

            for (brushIt = brushes.begin(), brushEnd = brushes.end(); brushIt != brushEnd; ++brushIt) {
                const Model::Brush& brush = **brushIt;
                const Model::VertexList& vertices = brush.vertices();
                Model::VertexList::const_iterator vertexIt, vertexEnd;
                for (vertexIt = vertices.begin(), vertexEnd = vertices.end(); vertexIt != vertexEnd; ++vertexIt) {
                    const Model::Vertex& vertex = **vertexIt;

                    const Vec3f toPosition = vertex.position - m_camera->position();
                    minDist = std::min(minDist, toPosition.dot(m_camera->direction()));
                }
            }



            if (minDist < 0.0f) { // move camera so that all vertices are in front of it
                Controller::CameraMoveEvent moveBack;
                moveBack.setForward(minDist - 10.0f);
                moveBack.SetEventObject(this);
                ProcessEvent(moveBack);
            }

            // now look at the center
            const BBox bounds = Model::MapObject::bounds(entities, brushes);
            const Vec3f center = bounds.center();
            const Vec3f toCenter = center - m_camera->position();

            Controller::CameraMoveEvent lookAtCenter;
            lookAtCenter.setRight(toCenter.dot(m_camera->right()));
            lookAtCenter.setUp(toCenter.dot(m_camera->up()));
            lookAtCenter.SetEventObject(this);
            ProcessEvent(lookAtCenter);

            float offset = std::numeric_limits<float>::max();

            Plane frustumPlanes[4];
            m_camera->frustumPlanes(frustumPlanes[0], frustumPlanes[1], frustumPlanes[2], frustumPlanes[3]);

            for (entityIt = entities.begin(), entityEnd = entities.end(); entityIt != entityEnd; ++entityIt) {
                const Model::Entity& entity = **entityIt;
                if (entity.brushes().empty()) {
                    for (unsigned int i = 0; i < 8; i++) {
                        const Vec3f vertex = entity.bounds().vertex(i);

                        for (size_t j = 0; j < 4; j++) {
                            const Plane& plane = frustumPlanes[j];
                            float dist = (vertex - m_camera->position()).dot(plane.normal) + 8.0f; // adds a bit of a border
                            offset = std::min(offset, dist / m_camera->direction().dot(plane.normal));
                        }
                    }
                }
            }

            for (brushIt = brushes.begin(), brushEnd = brushes.end(); brushIt != brushEnd; ++brushIt) {
                const Model::Brush& brush = **brushIt;
                const Model::VertexList& vertices = brush.vertices();
                Model::VertexList::const_iterator vertexIt, vertexEnd;
                for (vertexIt = vertices.begin(), vertexEnd = vertices.end(); vertexIt != vertexEnd; ++vertexIt) {
                    const Model::Vertex& vertex = **vertexIt;

                    for (size_t i = 0; i < 4; i++) {
                        const Plane& plane = frustumPlanes[i];
                        float dist = (vertex.position - m_camera->position()).dot(plane.normal) + 8.0f; // adds a bit of a border
                        offset = std::min(offset, dist / m_camera->direction().dot(plane.normal));
                    }
                }
            }

            Controller::CameraMoveEvent moveToFit;
            moveToFit.setForward(offset);
            moveToFit.SetEventObject(this);
            ProcessEvent(moveToFit);
        }

        void EditorView::OnUpdateMenuItem(wxUpdateUIEvent& event) {
            Model::EditStateManager& editStateManager = mapDocument().editStateManager();
            wxTextCtrl* textCtrl = wxDynamicCast(GetFrame()->FindFocus(), wxTextCtrl);
            switch (event.GetId()) {
                case wxID_SAVE:
                    event.Enable(mapDocument().IsModified());
                    break;
                case CommandIds::Menu::FileLoadPointFile:
                    event.Enable(mapDocument().pointFileExists());
                    if (mapDocument().pointFileLoaded())
                        event.SetText(wxT("Reload Point File"));
                    else
                        event.SetText(wxT("Load Point File"));
                    break;
                case CommandIds::Menu::FileUnloadPointFile:
                    event.Enable(mapDocument().pointFileLoaded());
                    break;
                case wxID_UNDO:
                    GetDocumentManager()->OnUpdateUndo(event);
                    if (textCtrl != NULL)
                        event.Enable(false);
                    break;
                case wxID_REDO:
                    GetDocumentManager()->OnUpdateRedo(event);
                    if (textCtrl != NULL)
                        event.Enable(false);
                    break;
                case CommandIds::Menu::EditSelectAll:
                    event.Enable(true);
                    break;
                case CommandIds::Menu::EditSelectSiblings:
                    event.Enable(editStateManager.selectionMode() == Model::EditStateManager::SMBrushes);
                    break;
                case CommandIds::Menu::EditSelectTouching:
                    event.Enable(editStateManager.selectionMode() == Model::EditStateManager::SMBrushes &&
                                 editStateManager.selectedBrushes().size() == 1);
                    break;
                case CommandIds::Menu::EditSelectNone:
                    event.Enable(editStateManager.selectionMode() != Model::EditStateManager::SMNone);
                    break;
                case wxID_COPY:
                    if (textCtrl != NULL)
                        event.Enable(textCtrl->CanCopy());
                    else
                        event.Enable(editStateManager.selectionMode() != Model::EditStateManager::SMNone);
                    break;
                case wxID_CUT:
                case wxID_DELETE:
                    if (inputController().clipToolActive()) {
                        event.Enable(inputController().canDeleteClipPoint());
                    } else {
                        event.Enable(editStateManager.selectionMode() != Model::EditStateManager::SMNone &&
                                     editStateManager.selectionMode() != Model::EditStateManager::SMFaces);
                    }
                    break;
                case wxID_PASTE:
                    if (textCtrl != NULL) {
                        event.Enable(textCtrl->CanPaste());
                    } else {
                        bool canPaste = false;
                        if (wxTheClipboard->Open()) {
                            canPaste = wxTheClipboard->IsSupported(wxDF_TEXT);
                            wxTheClipboard->Close();
                        }
                        event.Enable(canPaste);
                    }
                    break;
                case CommandIds::Menu::EditPasteAtOriginalPosition:
                    if (textCtrl != NULL) {
                        event.Enable(false);
                    } else {
                        bool canPaste = false;
                        if (wxTheClipboard->Open()) {
                            canPaste = wxTheClipboard->IsSupported(wxDF_TEXT);
                            wxTheClipboard->Close();
                        }
                        event.Enable(canPaste);
                    }
                    break;
                case CommandIds::Menu::EditHideSelected:
                case CommandIds::Menu::EditHideUnselected:
                    event.Enable(editStateManager.selectionMode() != Model::EditStateManager::SMNone &&
                                 editStateManager.selectionMode() != Model::EditStateManager::SMFaces);
                    break;
                case CommandIds::Menu::EditUnhideAll:
                    event.Enable(editStateManager.hasHiddenObjects());
                    break;
                case CommandIds::Menu::EditLockSelected:
                case CommandIds::Menu::EditLockUnselected:
                    event.Enable(editStateManager.selectionMode() != Model::EditStateManager::SMNone &&
                                 editStateManager.selectionMode() != Model::EditStateManager::SMFaces);
                    break;
                case CommandIds::Menu::EditUnlockAll:
                    event.Enable(editStateManager.hasLockedObjects());
                    break;
                case CommandIds::Menu::EditToggleClipTool:
                    event.Enable(inputController().clipToolActive() || editStateManager.selectionMode() == Model::EditStateManager::SMBrushes);
                    event.Check(inputController().clipToolActive());
                    break;
                case CommandIds::Menu::EditToggleClipSide:
                    event.Enable(inputController().clipToolActive());
                    break;
                case CommandIds::Menu::EditPerformClip:
                    event.Enable(inputController().canPerformClip());
                    break;
                case CommandIds::Menu::EditToggleVertexTool:
                    event.Enable(editStateManager.selectionMode() == Model::EditStateManager::SMBrushes);
                    event.Check(inputController().moveVerticesToolActive());
                    break;
                case CommandIds::Menu::EditToggleRotateObjectsTool:
                    event.Enable(editStateManager.hasSelectedObjects());
                    event.Check(inputController().rotateObjectsToolActive());
                    break;
                case CommandIds::Menu::EditActions:
                    event.Enable(true);
                    break;
                case CommandIds::Menu::EditMoveTexturesUp:
                case CommandIds::Menu::EditMoveTexturesRight:
                case CommandIds::Menu::EditMoveTexturesDown:
                case CommandIds::Menu::EditMoveTexturesLeft:
                case CommandIds::Menu::EditRotateTexturesCW:
                case CommandIds::Menu::EditRotateTexturesCCW:
                case CommandIds::Menu::EditMoveTexturesUpFine:
                case CommandIds::Menu::EditMoveTexturesRightFine:
                case CommandIds::Menu::EditMoveTexturesDownFine:
                case CommandIds::Menu::EditMoveTexturesLeftFine:
                case CommandIds::Menu::EditRotateTexturesCWFine:
                case CommandIds::Menu::EditRotateTexturesCCWFine:
                    event.Enable(editStateManager.selectionMode() == Model::EditStateManager::SMFaces);
                    break;
                case CommandIds::Menu::EditMoveObjectsForward:
                case CommandIds::Menu::EditMoveObjectsRight:
                case CommandIds::Menu::EditMoveObjectsBackward:
                case CommandIds::Menu::EditMoveObjectsLeft:
                case CommandIds::Menu::EditMoveObjectsUp:
                case CommandIds::Menu::EditMoveObjectsDown:
                case CommandIds::Menu::EditRollObjectsCW:
                case CommandIds::Menu::EditRollObjectsCCW:
                case CommandIds::Menu::EditPitchObjectsCW:
                case CommandIds::Menu::EditPitchObjectsCCW:
                case CommandIds::Menu::EditYawObjectsCW:
                case CommandIds::Menu::EditYawObjectsCCW:
                case CommandIds::Menu::EditFlipObjectsHorizontally:
                case CommandIds::Menu::EditFlipObjectsVertically:
                case CommandIds::Menu::EditDuplicateObjects:
                    event.Enable(editStateManager.selectionMode() == Model::EditStateManager::SMEntities || editStateManager.selectionMode() == Model::EditStateManager::SMBrushes || editStateManager.selectionMode() == Model::EditStateManager::SMEntitiesAndBrushes);
                    break;
                case CommandIds::Menu::EditSnapVertices:
                case CommandIds::Menu::EditCorrectVertices:
                    event.Enable(editStateManager.selectionMode() == Model::EditStateManager::SMBrushes);
                    break;
                case CommandIds::Menu::EditMoveVerticesForward:
                case CommandIds::Menu::EditMoveVerticesBackward:
                case CommandIds::Menu::EditMoveVerticesLeft:
                case CommandIds::Menu::EditMoveVerticesRight:
                case CommandIds::Menu::EditMoveVerticesUp:
                case CommandIds::Menu::EditMoveVerticesDown:
                    event.Enable(inputController().moveVerticesToolActive());
                    break;
                case CommandIds::Menu::EditToggleTextureLock:
                    event.Check(mapDocument().textureLock());
                    event.Enable(true);
                    break;
                case CommandIds::Menu::EditShowMapProperties:
                    event.Enable(true);
                    break;
                case CommandIds::Menu::EditCreatePointEntity:
                    event.Enable(true);
                    break;
                case CommandIds::Menu::EditCreateBrushEntity:
                    event.Enable(editStateManager.selectionMode() == Model::EditStateManager::SMBrushes);
                    break;
                case CommandIds::Menu::ViewToggleShowGrid:
                    event.Enable(true);
                    event.Check(mapDocument().grid().visible());
                    break;
                case CommandIds::Menu::ViewToggleSnapToGrid:
                    event.Enable(true);
                    event.Check(mapDocument().grid().snap());
                    break;
                case CommandIds::Menu::ViewIncGridSize:
                    event.Enable(mapDocument().grid().size() < Utility::Grid::MaxSize);
                    break;
                case CommandIds::Menu::ViewDecGridSize:
                    event.Enable(mapDocument().grid().size() > 0);
                    break;
                case CommandIds::Menu::ViewSetGridSize1:
                    event.Enable(true);
                    event.Check(mapDocument().grid().size() == 0);
                    break;
                case CommandIds::Menu::ViewSetGridSize2:
                    event.Enable(true);
                    event.Check(mapDocument().grid().size() == 1);
                    break;
                case CommandIds::Menu::ViewSetGridSize4:
                    event.Enable(true);
                    event.Check(mapDocument().grid().size() == 2);
                    break;
                case CommandIds::Menu::ViewSetGridSize8:
                    event.Enable(true);
                    event.Check(mapDocument().grid().size() == 3);
                    break;
                case CommandIds::Menu::ViewSetGridSize16:
                    event.Enable(true);
                    event.Check(mapDocument().grid().size() == 4);
                    break;
                case CommandIds::Menu::ViewSetGridSize32:
                    event.Enable(true);
                    event.Check(mapDocument().grid().size() == 5);
                    break;
                case CommandIds::Menu::ViewSetGridSize64:
                    event.Enable(true);
                    event.Check(mapDocument().grid().size() == 6);
                    break;
                case CommandIds::Menu::ViewSetGridSize128:
                    event.Enable(true);
                    event.Check(mapDocument().grid().size() == 7);
                    break;
                case CommandIds::Menu::ViewSetGridSize256:
                    event.Enable(true);
                    event.Check(mapDocument().grid().size() == 8);
                    break;
                case CommandIds::Menu::ViewMoveCameraForward:
                case CommandIds::Menu::ViewMoveCameraBackward:
                case CommandIds::Menu::ViewMoveCameraLeft:
                case CommandIds::Menu::ViewMoveCameraRight:
                case CommandIds::Menu::ViewMoveCameraUp:
                case CommandIds::Menu::ViewMoveCameraDown:
                    event.Enable(true);
                    break;
                case CommandIds::Menu::ViewCenterCameraOnSelection:
                    event.Enable(editStateManager.hasSelectedObjects());
                    break;
                case CommandIds::Menu::ViewMoveCameraToNextPoint:
                    event.Enable(mapDocument().pointFileLoaded() && mapDocument().pointFile().hasNextPoint());
                    break;
                case CommandIds::Menu::ViewMoveCameraToPreviousPoint:
                    event.Enable(mapDocument().pointFileLoaded() && mapDocument().pointFile().hasPreviousPoint());
                    break;
            }
        }

        void EditorView::OnPopupReparentBrushes(wxCommandEvent& event) {
            Model::EditStateManager& editStateManager = mapDocument().editStateManager();
            inputController().reparentBrushes(editStateManager.selectedBrushes(), NULL);
        }

        void EditorView::OnPopupUpdateReparentBrushesMenuItem(wxUpdateUIEvent& event) {
            Model::EditStateManager& editStateManager = mapDocument().editStateManager();
            const Model::BrushList& brushes = editStateManager.selectedBrushes();

            StringStream commandName;
            commandName << "Move " << (brushes.size() == 1 ? "Brush" : "Brushes") << " to ";

            if (editStateManager.selectionMode() != Model::EditStateManager::SMBrushes) {
                commandName << "Entity";
                event.Enable(false);
            } else {
                const Model::Entity* newParent = inputController().canReparentBrushes(brushes, NULL);
                if (newParent != NULL) {
                    commandName << *newParent->classname();
                    event.Enable(true);
                } else {
                    commandName << "Entity";
                    event.Enable(false);
                }
            }
            event.SetText(commandName.str());
        }
        
        void EditorView::OnPopupMoveBrushesToWorld(wxCommandEvent& event) {
            Model::EditStateManager& editStateManager = mapDocument().editStateManager();
            inputController().reparentBrushes(editStateManager.selectedBrushes(), mapDocument().worldspawn(true));
        }

        void EditorView::OnPopupUpdateMoveBrushesToWorldMenuItem(wxUpdateUIEvent& event) {
            Model::EditStateManager& editStateManager = mapDocument().editStateManager();
            const Model::BrushList& brushes = editStateManager.selectedBrushes();
            
            StringStream commandName;
            commandName << "Move " << (brushes.size() == 1 ? "Brush" : "Brushes") << " to World";
            event.SetText(commandName.str());
            event.Enable(inputController().canReparentBrushes(brushes, mapDocument().worldspawn(true)) != NULL);
        }

        void EditorView::OnPopupCreatePointEntity(wxCommandEvent& event) {
            Model::EntityDefinitionManager& definitionManager = mapDocument().definitionManager();
            const Model::EntityDefinitionManager::EntityDefinitionGroups groups = definitionManager.groups(Model::EntityDefinition::PointEntity);

            size_t index = static_cast<size_t>(event.GetId() - CommandIds::CreateEntityPopupMenu::LowestPointEntityItem);
            Model::EntityDefinitionManager::EntityDefinitionGroups::const_iterator groupIt, groupEnd;
            Model::EntityDefinitionList::const_iterator defIt, defEnd;

            size_t count = 0;
            for (groupIt = groups.begin(), groupEnd = groups.end(); groupIt != groupEnd; ++groupIt) {
                const Model::EntityDefinitionList& definitions = groupIt->second;
                if (index < count + definitions.size()) {
                    inputController().createEntity(*definitions[index - count]);
                    break;
                }
                
                count += definitions.size();
            }
        }

        void EditorView::OnPopupUpdatePointMenuItem(wxUpdateUIEvent& event) {
            event.Enable(!inputController().clipToolActive() && !inputController().moveVerticesToolActive());
        }

        void EditorView::OnPopupCreateBrushEntity(wxCommandEvent& event) {
            Model::EntityDefinitionManager& definitionManager = mapDocument().definitionManager();
            const Model::EntityDefinitionManager::EntityDefinitionGroups groups = definitionManager.groups(Model::EntityDefinition::BrushEntity);
            
            size_t index = static_cast<size_t>(event.GetId() - CommandIds::CreateEntityPopupMenu::LowestBrushEntityItem);
            Model::EntityDefinitionManager::EntityDefinitionGroups::const_iterator groupIt, groupEnd;
            Model::EntityDefinitionList::const_iterator defIt, defEnd;
            
            size_t count = 0;
            for (groupIt = groups.begin(), groupEnd = groups.end(); groupIt != groupEnd; ++groupIt) {
                const Model::EntityDefinitionList& definitions = groupIt->second;
                if (index < count + definitions.size()) {
                    inputController().createEntity(*definitions[index - count]);
                    break;
                }
                
                count += definitions.size();
            }
        }

        void EditorView::OnPopupUpdateBrushMenuItem(wxUpdateUIEvent& event) {
            Model::EditStateManager& editStateManager = mapDocument().editStateManager();
            event.Enable(!inputController().clipToolActive() &&
                         !inputController().moveVerticesToolActive() &&
                         editStateManager.selectionMode() == Model::EditStateManager::SMBrushes);
        }
    }
}<|MERGE_RESOLUTION|>--- conflicted
+++ resolved
@@ -1024,12 +1024,8 @@
                         if (mapParser.parseEntities(mapDocument().map().worldBounds(), entities) ||
                                    mapParser.parseBrushes(mapDocument().map().worldBounds(), brushes)) {
                             assert(entities.empty() != brushes.empty());
-<<<<<<< HEAD
-                            pasteObjects(entities, brushes, Vec3f::Null);
-=======
                             
                             pasteObjects(entities, brushes, Vec3f::Null, hasBrushGeometry);
->>>>>>> 3d9640b2
                         } else {
                             mapDocument().console().warn("Unable to parse clipboard contents");
                         }
