/*
 Copyright (C) 2010-2017 Kristian Duske

 This file is part of TrenchBroom.

 TrenchBroom is free software: you can redistribute it and/or modify
 it under the terms of the GNU General Public License as published by
 the Free Software Foundation, either version 3 of the License, or
 (at your option) any later version.

 TrenchBroom is distributed in the hope that it will be useful,
 but WITHOUT ANY WARRANTY; without even the implied warranty of
 MERCHANTABILITY or FITNESS FOR A PARTICULAR PURPOSE.  See the
 GNU General Public License for more details.

 You should have received a copy of the GNU General Public License
 along with TrenchBroom. If not, see <http://www.gnu.org/licenses/>.
 */

#include "CompilationTaskListBox.h"

#include "EL/EvaluationContext.h"
#include "EL/Interpolator.h"
#include "Model/CompilationProfile.h"
#include "Model/CompilationTask.h"
#include "View/BorderLine.h"
#include "View/CompilationVariables.h"
#include "View/MultiCompletionLineEdit.h"
#include "View/QtUtils.h"
#include "View/TitleBar.h"
#include "View/TitledPanel.h"
#include "View/VariableStoreModel.h"
#include "View/ViewConstants.h"

#include <kdl/memory_utils.h>

#include <QBoxLayout>
#include <QCheckBox>
#include <QCompleter>
#include <QFileDialog>
#include <QFormLayout>
#include <QHBoxLayout>
#include <QLineEdit>
#include <QPushButton>

namespace TrenchBroom {
    namespace View {
        // CompilationTaskEditorBase

        CompilationTaskEditorBase::CompilationTaskEditorBase(const QString& title, std::weak_ptr<MapDocument> document, Model::CompilationProfile& profile, Model::CompilationTask& task, QWidget* parent) :
        ControlListBoxItemRenderer(parent),
        m_title(title),
        m_document(std::move(document)),
        m_profile(&profile),
        m_task(&task),
        m_enabledCheckbox(nullptr),
        m_taskLayout(nullptr) {
            auto* panel = new TitledPanel(m_title);

            auto* layout = new QVBoxLayout();
            layout->setContentsMargins(0, 0, 0, 0);
            layout->setSpacing(0);
            layout->addWidget(panel);
            layout->addWidget(new BorderLine());
            setLayout(layout);
<<<<<<< HEAD

            m_enabledCheckbox = new QCheckBox();
            m_enabledCheckbox->setToolTip(tr("Whether to include this task when running the compile profile"));

            m_taskLayout = new QHBoxLayout();
            m_taskLayout->setContentsMargins(0, 0, 0, 0);
            m_taskLayout->addSpacing(LayoutConstants::NarrowHMargin);
            m_taskLayout->addWidget(m_enabledCheckbox, 0, Qt:: AlignVCenter);
            m_taskLayout->addSpacing(LayoutConstants::NarrowHMargin);
            // subclasses call addMainLayout() to add their contents after the checkbox
            panel->getPanel()->setLayout(m_taskLayout);

            addProfileObservers();
            addTaskObservers();

            connect(m_enabledCheckbox, &QCheckBox::clicked, this, [&](const bool checked) {
                m_task->setEnabled(checked);
            });
        }

        CompilationTaskEditorBase::~CompilationTaskEditorBase() {
            removeProfileObservers();
            removeTaskObservers();
=======
>>>>>>> bff18fe2
        }

        void CompilationTaskEditorBase::setupCompleter(MultiCompletionLineEdit* lineEdit) {
            auto* completer = new QCompleter();
            completer->setCaseSensitivity(Qt::CaseInsensitive);
            lineEdit->setMultiCompleter(completer);
            lineEdit->setWordDelimiters(QRegularExpression("\\$"), QRegularExpression("\\}"));

            m_completers.push_back(completer);
            updateCompleter(completer);
        }

        void CompilationTaskEditorBase::addMainLayout(QLayout* layout) {
            m_taskLayout->addLayout(layout, 1);
        }

        void CompilationTaskEditorBase::updateItem() {
            m_enabledCheckbox->setChecked(m_task->enabled());
        }

        void CompilationTaskEditorBase::updateCompleter(QCompleter* completer) {
            const auto workDir = EL::interpolate(m_profile->workDirSpec(), EL::EvaluationContext(CompilationWorkDirVariables(
                kdl::mem_lock(m_document))));
            const auto variables = CompilationVariables(kdl::mem_lock(m_document), workDir);
            completer->setModel(new VariableStoreModel(variables));
        }

        // CompilationExportMapTaskEditor

        CompilationExportMapTaskEditor::CompilationExportMapTaskEditor(std::weak_ptr<MapDocument> document, Model::CompilationProfile& profile, Model::CompilationExportMap& task, QWidget* parent) :
        CompilationTaskEditorBase("Export Map", std::move(document), profile, task, parent),
        m_targetEditor(nullptr) {
            auto* formLayout = new QFormLayout();
            formLayout->setContentsMargins(LayoutConstants::WideHMargin, LayoutConstants::WideVMargin, LayoutConstants::WideHMargin, LayoutConstants::WideVMargin);
            formLayout->setVerticalSpacing(LayoutConstants::NarrowVMargin);
            formLayout->setFieldGrowthPolicy(QFormLayout::ExpandingFieldsGrow);
            addMainLayout(formLayout);

            m_targetEditor = new MultiCompletionLineEdit();
            setupCompleter(m_targetEditor);
            formLayout->addRow("Target", m_targetEditor);

            connect(m_targetEditor, &QLineEdit::textChanged, this, &CompilationExportMapTaskEditor::targetSpecChanged);
        }

        void CompilationExportMapTaskEditor::updateItem() {
            CompilationTaskEditorBase::updateItem();

            const auto targetSpec = QString::fromStdString(task().targetSpec());
            if (m_targetEditor->text() != targetSpec) {
                m_targetEditor->setText(targetSpec);
            }
        }

        Model::CompilationExportMap& CompilationExportMapTaskEditor::task() {
            // This is safe because we know what type of task the editor was initialized with.
            // We have to do this to avoid using a template as the base class.
            return static_cast<Model::CompilationExportMap&>(*m_task);
        }

        void CompilationExportMapTaskEditor::targetSpecChanged(const QString& text) {
            const auto targetSpec = text.toStdString();
            if (task().targetSpec() != targetSpec) {
                task().setTargetSpec(targetSpec);
            }
        }

        CompilationCopyFilesTaskEditor::CompilationCopyFilesTaskEditor(std::weak_ptr<MapDocument> document, Model::CompilationProfile& profile, Model::CompilationCopyFiles& task, QWidget* parent) :
        CompilationTaskEditorBase("Copy Files", std::move(document), profile, task, parent),
        m_sourceEditor(nullptr),
        m_targetEditor(nullptr) {
            auto* formLayout = new QFormLayout();
            formLayout->setContentsMargins(LayoutConstants::WideHMargin, LayoutConstants::WideVMargin, LayoutConstants::WideHMargin, LayoutConstants::WideVMargin);
            formLayout->setVerticalSpacing(LayoutConstants::NarrowVMargin);
            formLayout->setFieldGrowthPolicy(QFormLayout::ExpandingFieldsGrow);
            addMainLayout(formLayout);

            m_sourceEditor = new MultiCompletionLineEdit();
            setupCompleter(m_sourceEditor);
            formLayout->addRow("Source", m_sourceEditor);

            m_targetEditor = new MultiCompletionLineEdit();
            setupCompleter(m_targetEditor);
            formLayout->addRow("Target", m_targetEditor);

            connect(m_sourceEditor, &QLineEdit::textChanged, this, &CompilationCopyFilesTaskEditor::sourceSpecChanged);
            connect(m_targetEditor, &QLineEdit::textChanged, this, &CompilationCopyFilesTaskEditor::targetSpecChanged);
        }

        void CompilationCopyFilesTaskEditor::updateItem() {
            CompilationTaskEditorBase::updateItem();

            const auto sourceSpec = QString::fromStdString(task().sourceSpec());
            if (m_sourceEditor->text() != sourceSpec) {
                m_sourceEditor->setText(sourceSpec);
            }

            const auto targetSpec = QString::fromStdString(task().targetSpec());
            if (m_targetEditor->text() != targetSpec) {
                m_targetEditor->setText(targetSpec);
            }
        }

        Model::CompilationCopyFiles& CompilationCopyFilesTaskEditor::task() {
            // This is safe because we know what type of task the editor was initialized with.
            // We have to do this to avoid using a template as the base class.
            return static_cast<Model::CompilationCopyFiles&>(*m_task);
        }

        void CompilationCopyFilesTaskEditor::sourceSpecChanged(const QString& text) {
            const auto sourceSpec = text.toStdString();
            if (task().sourceSpec() != sourceSpec) {
                task().setSourceSpec(sourceSpec);
            }
        }

        void CompilationCopyFilesTaskEditor::targetSpecChanged(const QString& text) {
            const auto targetSpec = text.toStdString();
            if (task().targetSpec() != targetSpec) {
                task().setTargetSpec(targetSpec);
            }
        }

        // CompilationRunToolTaskEditor

        CompilationRunToolTaskEditor::CompilationRunToolTaskEditor(std::weak_ptr<MapDocument> document, Model::CompilationProfile& profile, Model::CompilationRunTool& task, QWidget* parent) :
        CompilationTaskEditorBase("Run Tool", std::move(document), profile, task, parent),
        m_toolEditor(nullptr),
        m_parametersEditor(nullptr) {
            auto* formLayout = new QFormLayout();
            formLayout->setContentsMargins(LayoutConstants::WideHMargin, LayoutConstants::WideVMargin, LayoutConstants::WideHMargin, LayoutConstants::WideVMargin);
            formLayout->setVerticalSpacing(LayoutConstants::NarrowVMargin);
            formLayout->setFieldGrowthPolicy(QFormLayout::ExpandingFieldsGrow);
            addMainLayout(formLayout);

            m_toolEditor = new MultiCompletionLineEdit();
            setupCompleter(m_toolEditor);

            auto* browseToolButton = new QPushButton("...");
            browseToolButton->setToolTip("Click to browse");

            auto* toolLayout = new QHBoxLayout();
            toolLayout->setContentsMargins(0, 0, 0, 0);
            toolLayout->setSpacing(LayoutConstants::NarrowHMargin);
            toolLayout->addWidget(m_toolEditor, 1);
            toolLayout->addWidget(browseToolButton);

            formLayout->addRow("Tool", toolLayout);

            m_parametersEditor = new MultiCompletionLineEdit();
            setupCompleter(m_parametersEditor);
            formLayout->addRow("Parameters", m_parametersEditor);

            connect(m_toolEditor, &QLineEdit::textChanged, this, &CompilationRunToolTaskEditor::toolSpecChanged);
            connect(browseToolButton, &QPushButton::clicked, this, &CompilationRunToolTaskEditor::browseTool);
            connect(m_parametersEditor, &QLineEdit::textChanged, this, &CompilationRunToolTaskEditor::parameterSpecChanged);
        }

        void CompilationRunToolTaskEditor::updateItem() {
            CompilationTaskEditorBase::updateItem();

            const auto toolSpec = QString::fromStdString(task().toolSpec());
            if (m_toolEditor->text() != toolSpec) {
                m_toolEditor->setText(toolSpec);
            }

            const auto parametersSpec = QString::fromStdString(task().parameterSpec());
            if (m_parametersEditor->text() != parametersSpec) {
                m_parametersEditor->setText(parametersSpec);
            }

        }

        Model::CompilationRunTool& CompilationRunToolTaskEditor::task() {
            // This is safe because we know what type of task the editor was initialized with.
            // We have to do this to avoid using a template as the base class.
            return static_cast<Model::CompilationRunTool&>(*m_task);
        }

        void CompilationRunToolTaskEditor::browseTool() {
            const QString toolSpec = QFileDialog::getOpenFileName(this, tr("Select Tool"), fileDialogDefaultDirectory(FileDialogDir::CompileTool));
            if (!toolSpec.isEmpty()) {
                updateFileDialogDefaultDirectoryWithFilename(FileDialogDir::CompileTool, toolSpec);

                // will call toolSpecChanged and update the model there
                m_toolEditor->setText(toolSpec);
            }
        }

        void CompilationRunToolTaskEditor::toolSpecChanged(const QString& text) {
            const auto toolSpec = text.toStdString();
            if (task().toolSpec() != toolSpec) {
                task().setToolSpec(toolSpec);
            }
        }

        void CompilationRunToolTaskEditor::parameterSpecChanged(const QString& text) {
            const auto parameterSpec = text.toStdString();
            if (task().parameterSpec() != parameterSpec) {
                task().setParameterSpec(parameterSpec);
            }
        }

        // CompilationTaskListBox

        CompilationTaskListBox::CompilationTaskListBox(std::weak_ptr<MapDocument> document, QWidget* parent) :
        ControlListBox("Click the '+' button to create a task.", QMargins(), false, parent),
        m_document(std::move(document)),
        m_profile(nullptr) {}

        void CompilationTaskListBox::setProfile(Model::CompilationProfile* profile) {
            m_profile = profile;
            reload();
        }

        void CompilationTaskListBox::reloadTasks() {
            reload();
        }

        class CompilationTaskListBox::CompilationTaskEditorFactory : public Model::CompilationTaskVisitor {
        private:
            std::weak_ptr<MapDocument> m_document;
            Model::CompilationProfile& m_profile;
            QWidget* m_parent;
            ControlListBoxItemRenderer* m_result;
        public:
            CompilationTaskEditorFactory(std::weak_ptr<MapDocument> document, Model::CompilationProfile& profile, QWidget* parent) :
            m_document(std::move(document)),
            m_profile(profile),
            m_parent(parent),
            m_result(nullptr) {}

            ControlListBoxItemRenderer* result() const {
                return m_result;
            }

            void visit(Model::CompilationExportMap& task) override {
                m_result = new CompilationExportMapTaskEditor(m_document, m_profile, task, m_parent);
            }

            void visit(Model::CompilationCopyFiles& task) override {
                m_result = new CompilationCopyFilesTaskEditor(m_document, m_profile, task, m_parent);
            }

            void visit(Model::CompilationRunTool& task) override {
                m_result = new CompilationRunToolTaskEditor(m_document, m_profile, task, m_parent);
            }
        };

        size_t CompilationTaskListBox::itemCount() const {
            if (m_profile == nullptr) {
                return 0;
            }
            return m_profile->taskCount();
        }

        ControlListBoxItemRenderer* CompilationTaskListBox::createItemRenderer(QWidget* parent, const size_t index) {
            ensure(m_profile != nullptr, "profile is null");

            CompilationTaskEditorFactory factory(m_document, *m_profile, parent);
            auto* task = m_profile->task(index);
            task->accept(factory);
            return factory.result();
        }
    }
}<|MERGE_RESOLUTION|>--- conflicted
+++ resolved
@@ -63,7 +63,6 @@
             layout->addWidget(panel);
             layout->addWidget(new BorderLine());
             setLayout(layout);
-<<<<<<< HEAD
 
             m_enabledCheckbox = new QCheckBox();
             m_enabledCheckbox->setToolTip(tr("Whether to include this task when running the compile profile"));
@@ -76,19 +75,9 @@
             // subclasses call addMainLayout() to add their contents after the checkbox
             panel->getPanel()->setLayout(m_taskLayout);
 
-            addProfileObservers();
-            addTaskObservers();
-
             connect(m_enabledCheckbox, &QCheckBox::clicked, this, [&](const bool checked) {
                 m_task->setEnabled(checked);
             });
-        }
-
-        CompilationTaskEditorBase::~CompilationTaskEditorBase() {
-            removeProfileObservers();
-            removeTaskObservers();
-=======
->>>>>>> bff18fe2
         }
 
         void CompilationTaskEditorBase::setupCompleter(MultiCompletionLineEdit* lineEdit) {
