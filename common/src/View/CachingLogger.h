--- conflicted
+++ resolved
@@ -34,15 +34,9 @@
             struct Message {
             public:
                 LogLevel level;
-<<<<<<< HEAD
                 QString str;
-                
+
                 Message(LogLevel i_level, const QString& i_str);
-=======
-                wxString str;
-
-                Message(LogLevel i_level, const wxString& i_str);
->>>>>>> 25625af4
             };
 
             using MessageList = std::vector<Message>;
