--- conflicted
+++ resolved
@@ -1,18 +1,18 @@
 /*
  Copyright (C) 2010-2017 Kristian Duske
-
+ 
  This file is part of TrenchBroom.
-
+ 
  TrenchBroom is free software: you can redistribute it and/or modify
  it under the terms of the GNU General Public License as published by
  the Free Software Foundation, either version 3 of the License, or
  (at your option) any later version.
-
+ 
  TrenchBroom is distributed in the hope that it will be useful,
  but WITHOUT ANY WARRANTY; without even the implied warranty of
  MERCHANTABILITY or FITNESS FOR A PARTICULAR PURPOSE.  See the
  GNU General Public License for more details.
-
+ 
  You should have received a copy of the GNU General Public License
  along with TrenchBroom.  If not, see <http://www.gnu.org/licenses/>.
  */
@@ -46,11 +46,7 @@
             wxChoice* m_textureBrowserIconSizeChoice;
             wxComboBox* m_fontPrefsRendererFontSizeCombo;
         public:
-<<<<<<< HEAD
-            ViewPreferencePane(QWidget* parent);
-=======
             explicit ViewPreferencePane(wxWindow* parent);
->>>>>>> b99914a3
 
             void OnLayoutChanged(wxCommandEvent& event);
             void OnBrightnessChanged(wxScrollEvent& event);
@@ -68,12 +64,12 @@
             QWidget* createViewPreferences();
 
             void bindEvents();
-
+            
             bool doCanResetToDefaults() override;
             void doResetToDefaults() override;
             void doUpdateControls() override;
             bool doValidate() override;
-
+            
             size_t findTextureMode(int minFilter, int magFilter) const;
         };
     }
