/*
 Copyright (C) 2010-2017 Kristian Duske

 This file is part of TrenchBroom.

 TrenchBroom is free software: you can redistribute it and/or modify
 it under the terms of the GNU General Public License as published by
 the Free Software Foundation, either version 3 of the License, or
 (at your option) any later version.

 TrenchBroom is distributed in the hope that it will be useful,
 but WITHOUT ANY WARRANTY; without even the implied warranty of
 MERCHANTABILITY or FITNESS FOR A PARTICULAR PURPOSE.  See the
 GNU General Public License for more details.

 You should have received a copy of the GNU General Public License
 along with TrenchBroom. If not, see <http://www.gnu.org/licenses/>.
 */

#ifndef TrenchBroom_InfoPanel
#define TrenchBroom_InfoPanel

#include "View/ViewTypes.h"

#include <QWidget>

namespace TrenchBroom {
    class Logger;

    namespace View {
        class ContainerBar;
        class Console;
        class IssueBrowser;
        class TabBook;
<<<<<<< HEAD
        
        class InfoPanel : public QWidget {
=======

        class InfoPanel : public wxPanel {
>>>>>>> 25625af4
        private:
            TabBook* m_tabBook;
            Console* m_console;
            IssueBrowser* m_issueBrowser;
        public:
            InfoPanel(QWidget* parent, MapDocumentWPtr document);
            Console* console() const;
        };
    }
}

#endif /* defined(TrenchBroom_InfoPanel) */<|MERGE_RESOLUTION|>--- conflicted
+++ resolved
@@ -32,13 +32,8 @@
         class Console;
         class IssueBrowser;
         class TabBook;
-<<<<<<< HEAD
-        
+
         class InfoPanel : public QWidget {
-=======
-
-        class InfoPanel : public wxPanel {
->>>>>>> 25625af4
         private:
             TabBook* m_tabBook;
             Console* m_console;
