/*
 Copyright (C) 2010-2017 Kristian Duske

 This file is part of TrenchBroom.

 TrenchBroom is free software: you can redistribute it and/or modify
 it under the terms of the GNU General Public License as published by
 the Free Software Foundation, either version 3 of the License, or
 (at your option) any later version.

 TrenchBroom is distributed in the hope that it will be useful,
 but WITHOUT ANY WARRANTY; without even the implied warranty of
 MERCHANTABILITY or FITNESS FOR A PARTICULAR PURPOSE.  See the
 GNU General Public License for more details.

 You should have received a copy of the GNU General Public License
 along with TrenchBroom. If not, see <http://www.gnu.org/licenses/>.
 */

#include "ToolBoxDropTarget.h"
#include "View/DragAndDrop.h"
#include "View/ToolBoxConnector.h"

#include <cassert>

#include <wx/window.h>

namespace TrenchBroom {
    namespace View {
        ToolBoxDropTarget::ToolBoxDropTarget(QWidget* window, ToolBoxConnector* toolBoxConnector) :
        wxTextDropTarget(),
        m_window(window),
        m_toolBoxConnector(toolBoxConnector) {
            ensure(m_window != nullptr, "window is null");
            ensure(m_toolBoxConnector != nullptr, "toolBoxConnector is null");
        }

        wxDragResult ToolBoxDropTarget::OnEnter(const wxCoord x, const wxCoord y, const wxDragResult def) {
            if (m_toolBoxConnector->dragEnter(x, y, getDragText())) {
                m_window->Refresh();
                return wxTextDropTarget::OnEnter(x, y, wxDragCopy);
            }
            return wxTextDropTarget::OnEnter(x, y, wxDragNone);
        }

        wxDragResult ToolBoxDropTarget::OnDragOver(const wxCoord x, const wxCoord y, const wxDragResult def) {
            if (m_toolBoxConnector->dragMove(x, y, getDragText())) {
                m_window->Refresh();
                return wxTextDropTarget::OnDragOver(x, y, wxDragCopy);
            }
            return wxTextDropTarget::OnDragOver(x, y, wxDragNone);
        }

        void ToolBoxDropTarget::OnLeave() {
            m_toolBoxConnector->dragLeave();
            m_window->Refresh();
            wxTextDropTarget::OnLeave();
        }
<<<<<<< HEAD
        
        bool ToolBoxDropTarget::OnDropText(const wxCoord x, const wxCoord y, const QString& data) {
=======

        bool ToolBoxDropTarget::OnDropText(const wxCoord x, const wxCoord y, const wxString& data) {
>>>>>>> 25625af4
            const auto result = m_toolBoxConnector->dragDrop(x, y, data.ToStdString());
            m_window->SetFocus();
            m_window->Refresh();
            return result;
        }

        String ToolBoxDropTarget::getDragText() const {
            wxDropSource* currentDropSource = DropSource::getCurrentDropSource();
            ensure(currentDropSource != nullptr, "currentDropSource is null");
            const wxTextDataObject* dataObject = static_cast<wxTextDataObject*>(currentDropSource->GetDataObject());
            return dataObject->GetText().ToStdString();
        }
    }
}<|MERGE_RESOLUTION|>--- conflicted
+++ resolved
@@ -56,13 +56,8 @@
             m_window->Refresh();
             wxTextDropTarget::OnLeave();
         }
-<<<<<<< HEAD
-        
+
         bool ToolBoxDropTarget::OnDropText(const wxCoord x, const wxCoord y, const QString& data) {
-=======
-
-        bool ToolBoxDropTarget::OnDropText(const wxCoord x, const wxCoord y, const wxString& data) {
->>>>>>> 25625af4
             const auto result = m_toolBoxConnector->dragDrop(x, y, data.ToStdString());
             m_window->SetFocus();
             m_window->Refresh();
