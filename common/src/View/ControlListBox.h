/*
 Copyright (C) 2010-2017 Kristian Duske

 This file is part of TrenchBroom.

 TrenchBroom is free software: you can redistribute it and/or modify
 it under the terms of the GNU General Public License as published by
 the Free Software Foundation, either version 3 of the License, or
 (at your option) any later version.

 TrenchBroom is distributed in the hope that it will be useful,
 but WITHOUT ANY WARRANTY; without even the implied warranty of
 MERCHANTABILITY or FITNESS FOR A PARTICULAR PURPOSE.  See the
 GNU General Public License for more details.

 You should have received a copy of the GNU General Public License
 along with TrenchBroom. If not, see <http://www.gnu.org/licenses/>.
 */

#ifndef ControlListBox_h
#define ControlListBox_h

#include <QWidget>

#include <vector>

class QLabel;
class QListWidget;

namespace TrenchBroom {
    namespace View {
        class ControlListBox : public QWidget {
            Q_OBJECT
        protected:
            class Item : public QWidget {
            public:
                Item(QWidget* parent);
                virtual ~Item() override;

<<<<<<< HEAD
=======
                bool AcceptsFocus() const override;

>>>>>>> 25625af4
                virtual void setSelectionColours(const wxColour& foreground, const wxColour& background);
                virtual void setDefaultColours(const wxColour& foreground, const wxColour& background);
            protected:
                void setColours(QWidget* window, const wxColour& foreground, const wxColour& background);
            };
        private:
            QListWidget* m_list;
        public:
            ControlListBox(QWidget* parent, bool restrictToClientWidth, const QString& emptyText = "");

            size_t GetItemCount() const;
            int GetSelection() const;

            void SetItemCount(size_t itemCount);
            void SetSelection(int index);
            void MakeVisible(size_t index);
            void MakeVisible(const Item* item);
            void MakeVisible(wxCoord y, wxCoord size);

            void SetItemMargin(const wxSize& margin);
            void SetShowLastDivider(bool showLastDivider);
<<<<<<< HEAD
            
            void SetEmptyText(const QString& emptyText);

=======

            void SetEmptyText(const wxString& emptyText);
        private:
            void invalidate();
            void validate();
            void refresh(size_t itemCount);
            void bindEvents(wxWindow* window, size_t itemIndex);

            void OnIdle(wxIdleEvent& event);
            void OnSize(wxSizeEvent& event);
            void OnFocusChild(wxFocusEvent& event);
            void OnLeftClickChild(wxMouseEvent& event);
            void OnRightClickChild(wxMouseEvent& event);
            void OnDoubleClickChild(wxMouseEvent& event);
            void OnLeftClickVoid(wxMouseEvent& event);
            void sendEvent(wxMouseEvent& event);

            void setSelection(const wxEvent& event);
            void setSelection(size_t index);
>>>>>>> 25625af4
        private:
            virtual Item* createItem(QWidget* parent, const wxSize& margins, size_t index) = 0;
        };
    }
}

#endif /* ControlListBox_h */<|MERGE_RESOLUTION|>--- conflicted
+++ resolved
@@ -37,11 +37,6 @@
                 Item(QWidget* parent);
                 virtual ~Item() override;
 
-<<<<<<< HEAD
-=======
-                bool AcceptsFocus() const override;
-
->>>>>>> 25625af4
                 virtual void setSelectionColours(const wxColour& foreground, const wxColour& background);
                 virtual void setDefaultColours(const wxColour& foreground, const wxColour& background);
             protected:
@@ -63,31 +58,9 @@
 
             void SetItemMargin(const wxSize& margin);
             void SetShowLastDivider(bool showLastDivider);
-<<<<<<< HEAD
-            
+
             void SetEmptyText(const QString& emptyText);
 
-=======
-
-            void SetEmptyText(const wxString& emptyText);
-        private:
-            void invalidate();
-            void validate();
-            void refresh(size_t itemCount);
-            void bindEvents(wxWindow* window, size_t itemIndex);
-
-            void OnIdle(wxIdleEvent& event);
-            void OnSize(wxSizeEvent& event);
-            void OnFocusChild(wxFocusEvent& event);
-            void OnLeftClickChild(wxMouseEvent& event);
-            void OnRightClickChild(wxMouseEvent& event);
-            void OnDoubleClickChild(wxMouseEvent& event);
-            void OnLeftClickVoid(wxMouseEvent& event);
-            void sendEvent(wxMouseEvent& event);
-
-            void setSelection(const wxEvent& event);
-            void setSelection(size_t index);
->>>>>>> 25625af4
         private:
             virtual Item* createItem(QWidget* parent, const wxSize& margins, size_t index) = 0;
         };
