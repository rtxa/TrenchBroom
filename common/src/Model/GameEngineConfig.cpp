/*
 Copyright (C) 2010-2017 Kristian Duske

 This file is part of TrenchBroom.

 TrenchBroom is free software: you can redistribute it and/or modify
 it under the terms of the GNU General Public License as published by
 the Free Software Foundation, either version 3 of the License, or
 (at your option) any later version.

 TrenchBroom is distributed in the hope that it will be useful,
 but WITHOUT ANY WARRANTY; without even the implied warranty of
 MERCHANTABILITY or FITNESS FOR A PARTICULAR PURPOSE.  See the
 GNU General Public License for more details.

 You should have received a copy of the GNU General Public License
 along with TrenchBroom. If not, see <http://www.gnu.org/licenses/>.
 */

#include "GameEngineConfig.h"

#include "Ensure.h"
#include "Model/GameEngineProfile.h"

#include <kdl/vector_utils.h>

#include <string>
#include <vector>

namespace TrenchBroom {
    namespace Model {
        GameEngineConfig::GameEngineConfig() {}

        GameEngineConfig::GameEngineConfig(std::vector<std::unique_ptr<GameEngineProfile>> profiles) :
        m_profiles(std::move(profiles)) {}

        GameEngineConfig::GameEngineConfig(const GameEngineConfig& other) {
            m_profiles.reserve(other.m_profiles.size());

            for (const auto& original : other.m_profiles) {
                m_profiles.push_back(original->clone());
            }
        }

        GameEngineConfig::~GameEngineConfig() = default;

        GameEngineConfig& GameEngineConfig::operator=(GameEngineConfig other) {
            using std::swap;
            swap(*this, other);
            return *this;
        }

        void swap(GameEngineConfig& lhs, GameEngineConfig& rhs) {
            using std::swap;
            swap(lhs.m_profiles, rhs.m_profiles);
        }

        bool GameEngineConfig::operator==(const GameEngineConfig& other) const {
            if (m_profiles.size() != other.m_profiles.size()) {
                return false;
            }
            for (size_t i = 0; i < m_profiles.size(); ++i) {
<<<<<<< HEAD
                if (!(*m_profiles[i] == *other.m_profiles[i])) {
=======
                if (*m_profiles[i] != *other.m_profiles[i]) {
>>>>>>> d551e439
                    return false;
                }
            }
            return true;
<<<<<<< HEAD
=======
        }

        bool GameEngineConfig::operator!=(const GameEngineConfig& other) const {
            return !(*this == other);
>>>>>>> d551e439
        }

        size_t GameEngineConfig::profileCount() const {
            return m_profiles.size();
        }

        bool GameEngineConfig::hasProfile(const std::string& name) const {
            for (size_t i = 0; i < m_profiles.size(); ++i) {
                if (m_profiles[i]->name() == name) {
                    return true;
                }
            }
            return false;
        }

        GameEngineProfile* GameEngineConfig::profile(const size_t index) const {
            assert(index < profileCount());
            return m_profiles[index].get();
        }

        void GameEngineConfig::addProfile(std::unique_ptr<GameEngineProfile> profile) {
            ensure(profile != nullptr, "profile is null");
            m_profiles.push_back(std::move(profile));
        }

        void GameEngineConfig::removeProfile(const size_t index) {
            assert(index < profileCount());
            kdl::vec_erase_at(m_profiles, index);
        }
    }
}<|MERGE_RESOLUTION|>--- conflicted
+++ resolved
@@ -60,22 +60,15 @@
                 return false;
             }
             for (size_t i = 0; i < m_profiles.size(); ++i) {
-<<<<<<< HEAD
-                if (!(*m_profiles[i] == *other.m_profiles[i])) {
-=======
                 if (*m_profiles[i] != *other.m_profiles[i]) {
->>>>>>> d551e439
                     return false;
                 }
             }
             return true;
-<<<<<<< HEAD
-=======
         }
 
         bool GameEngineConfig::operator!=(const GameEngineConfig& other) const {
             return !(*this == other);
->>>>>>> d551e439
         }
 
         size_t GameEngineConfig::profileCount() const {
