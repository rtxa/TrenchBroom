/*
 Copyright (C) 2010-2017 Kristian Duske

 This file is part of TrenchBroom.

 TrenchBroom is free software: you can redistribute it and/or modify
 it under the terms of the GNU General Public License as published by
 the Free Software Foundation, either version 3 of the License, or
 (at your option) any later version.

 TrenchBroom is distributed in the hope that it will be useful,
 but WITHOUT ANY WARRANTY; without even the implied warranty of
 MERCHANTABILITY or FITNESS FOR A PARTICULAR PURPOSE.  See the
 GNU General Public License for more details.

 You should have received a copy of the GNU General Public License
 along with TrenchBroom. If not, see <http://www.gnu.org/licenses/>.
 */

#include "GameEngineProfile.h"

#include <memory>
#include <string>

namespace TrenchBroom {
    namespace Model {
        GameEngineProfile::GameEngineProfile(const std::string& name, const IO::Path& path, const std::string& parameterSpec) :
        m_name(name),
        m_path(path),
        m_parameterSpec(parameterSpec) {}

        std::unique_ptr<GameEngineProfile> GameEngineProfile::clone() const {
            return std::make_unique<GameEngineProfile>(m_name, m_path, m_parameterSpec);
        }

        bool GameEngineProfile::operator==(const GameEngineProfile& other) const {
            if (m_name != other.m_name) {
                return false;
            }
            if (m_path != other.m_path) {
                return false;
            }
            if (m_parameterSpec != other.m_parameterSpec) {
                return false;
            }
            return true;
        }

<<<<<<< HEAD
=======
        bool GameEngineProfile::operator!=(const GameEngineProfile& other) const {
            return !(*this == other);
        }

>>>>>>> d551e439
        const std::string& GameEngineProfile::name() const {
            return m_name;
        }

        const IO::Path& GameEngineProfile::path() const {
            return m_path;
        }

        const std::string& GameEngineProfile::parameterSpec() const {
            return m_parameterSpec;
        }

        void GameEngineProfile::setName(const std::string& name) {
            m_name = name;
        }

        void GameEngineProfile::setPath(const IO::Path& path) {
            m_path = path;
        }

        void GameEngineProfile::setParameterSpec(const std::string& parameterSpec) {
            m_parameterSpec = parameterSpec;
        }
    }
}<|MERGE_RESOLUTION|>--- conflicted
+++ resolved
@@ -46,13 +46,10 @@
             return true;
         }
 
-<<<<<<< HEAD
-=======
         bool GameEngineProfile::operator!=(const GameEngineProfile& other) const {
             return !(*this == other);
         }
 
->>>>>>> d551e439
         const std::string& GameEngineProfile::name() const {
             return m_name;
         }
