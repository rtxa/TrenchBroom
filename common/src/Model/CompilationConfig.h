--- conflicted
+++ resolved
@@ -39,10 +39,7 @@
             CompilationConfig& operator=(CompilationConfig other);
             friend void swap(CompilationConfig& lhs, CompilationConfig& rhs);
             bool operator==(const CompilationConfig& other) const;
-<<<<<<< HEAD
-=======
             bool operator!=(const CompilationConfig& other) const;
->>>>>>> d551e439
 
             size_t profileCount() const;
             CompilationProfile* profile(size_t index) const;
